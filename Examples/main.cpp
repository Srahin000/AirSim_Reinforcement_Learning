#include "StandAloneSensors.hpp"
#include "StandAlonePhysics.hpp"
#include "StereoImageGenerator.hpp"
#include "GaussianMarkovTest.hpp"
#include "DepthNav.hpp"
#include <iostream>
#include <string>


int runStandAloneSensors(int argc, const char *argv[])
{
    if (argc < 2) {
        std::cout << "Usage: " << argv[0] << " <out_file_name> <period_ms> <total_duration_sec>" << std::endl;
        return 1;
    }

    float period = 30E-3f;
    if (argc >= 3)
        period = std::stof(argv[2]) * 1E-3f;

    float total_duration = 3600;
    if (argc >= 4)
        total_duration = std::stof(argv[3]);

    std::cout << "Period is " << period << "sec" << std::endl;
    std::cout << "Total duration is " << total_duration << "sec" << std::endl;


    using namespace msr::airlib;

    //60 acres park:
    //GeoPoint testLocation(47.7037051477, -122.1415384809, 9.93f); 

    //marymoore park
    //GeoPoint testLocation(47.662804385, -122.1167039875, 9.93f);

    GeoPoint testLocation(47.7631699747, -122.0685655406, 9.93f); // woodinville
    float yawOffset = 0;// static_cast<float>(91.27622  * M_PI / 180.0); // I was aligned with the road...

    std::ofstream out_file(argv[1]);
    StandALoneSensors::generateImuStaticData(out_file, period, total_duration);
    StandALoneSensors::generateBarometerStaticData(out_file, period, total_duration, testLocation);
    StandALoneSensors::generateBarometerDynamicData(out_file, period, total_duration, testLocation);
    StandALoneSensors::generateMagnetometer2D(out_file, period, total_duration, testLocation, yawOffset, true);
    StandALoneSensors::generateMagnetometerMap(out_file);

    return 0;
}

int runStandAlonePhysics(int argc, const char *argv[])
{
    using namespace msr::airlib;

    StandAlonePhysics::testCollison();

    return 0;
}


void runSteroImageGenerator(int num_samples, std::string storage_path)

{

	StereoImageGenerator gen(storage_path);

	gen.generate(num_samples);

}



void runSteroImageGenerator(int argc, const char *argv[])

{

	runSteroImageGenerator(argc < 2 ? 50000 : std::stoi(argv[1]), argc < 3 ?

		common_utils::FileSystem::combine(

			common_utils::FileSystem::getAppDataFolder(), "stereo_gen")

		: std::string(argv[2]));

}

void testDepthNav()
{
	DepthNavThreshold depthNav;
	//Test getCellCenters
	std::vector<Vector2r> cell_centers = depthNav.getCellCenters();
	std::vector<float> img(256 * 144, 5.5f);
	img[2] = 0.5f;
	img[3] = 0.5f;
	img[4] = 0.5f;
	std::cout << depthNav.isCellFree(img, cell_centers[0]) << std::endl;
	std::cout << depthNav.isCellFree(img, cell_centers[1]) << std::endl;

	//Test planeSize
	Vector2r planeSize = depthNav.getPlaneSize(1, Utils::degreesToRadians(90.0f), depthNav.hfov2vfov(Utils::degreesToRadians(90.0f), 144, 256));
	//x_min, y_min, x_max, y_max for this plane in body frame.
	float z_min = -planeSize.x() / 2;
	float y_min = -planeSize.y() / 2;
	float z_max = planeSize.x() / 2;
	float y_max = planeSize.y() / 2;
	std::cout << "Plane Boundary: " << "z_min:" << z_min << " z_max:" << z_max << " y_min:" << y_min << " y_max:" << y_max << std::endl;
	
	//Test planeIntersection, nearest neighbor, isCellFree and spiralOrder.
	Vector3r goal_vec = Vector3r(5, -5, 0);
	Vector3r forward_vec = VectorMath::transformToWorldFrame(VectorMath::front(), Quaternionr(1, 0, 0, 0));
	Vector3r intersect_point = depthNav.linePlaneIntersection(goal_vec, forward_vec, 1);
	float y_px = intersect_point.y() * 256 / planeSize.y() + 256 / 2;
	float z_px = intersect_point.z() * 144 / planeSize.x() + 144 / 2;
	std::cout << y_px << ", " << z_px << std::endl;
	unsigned int cell_idx = depthNav.nearest_neighbor(cell_centers, Vector2r(y_px, z_px));
	std::cout << cell_centers[cell_idx].x() << ", " << cell_centers[cell_idx].y() << std::endl;

	std::cout << depthNav.isCellFree(img, cell_centers[cell_idx]) << std::endl;

	std::vector<int> spiral_idxs = depthNav.spiralOrder(12, 14, cell_idx);
}



int main(int argc, const char *argv[])
{

	using namespace msr::airlib;

	//GaussianMarkovTest test;
	//test.run();
	//DepthNavThreshold depthNav;
    DepthNavCost depthNav;

	typedef ImageCaptureBase::ImageRequest ImageRequest;
	typedef ImageCaptureBase::ImageResponse ImageResponse;
	typedef ImageCaptureBase::ImageType ImageType;
	typedef common_utils::FileSystem FileSystem;

	MultirotorRpcLibClient client;

	Pose startPose = Pose(Vector3r(0, 0, -1), Quaternionr(1, 0, 0, 0)); //start pose
	Pose currentPose;
	Pose goalPose = Pose(Vector3r(50, 105, -1), Quaternionr(1, 0, 0, 0)); //final pose

	try {
		client.confirmConnection();
		client.reset();
		client.simSetVehiclePose(startPose, true);
		currentPose = startPose;

		bool bGoalReached = false;

		while (bGoalReached != true) {

			std::vector<ImageRequest> request = {
				ImageRequest("1", ImageType::DepthPlanner, true),
				ImageRequest("1", ImageType::Scene),
				ImageRequest("1", ImageType::DisparityNormalized, true)
			};

			const std::vector<ImageResponse>& response = client.simGetImages(request);

			if (response.size() == 0) {
				std::cout << "No images recieved!" << std::endl;
				continue;
			}
			else {
				//std::cout << "# of images recieved: " << response.size() << std::endl;
			}

			for (const ImageResponse& image_info : response) {
				if (image_info.image_type == ImageType::DepthPlanner)
				{
					if (image_info.image_data_float.size() > 0)
					{
						std::vector<float> img;

						for (int i = 0; i<image_info.image_data_float.size();i++) { img.push_back(image_info.image_data_float.data()[i]); }

						currentPose = depthNav.getNextPose(img, goalPose.position, currentPose, 0.5f);
						//std::cout << "Position: " << currentPose.position << " Orientation: " << currentPose.orientation << std::endl;

						if (VectorMath::hasNan(currentPose)) {
							std::cout << "I'm stuck." << std::endl; std::cin.get(); return 0;
						}
						else {
							client.simSetVehiclePose(currentPose, true);
						}

						float dist2goal = depthNav.getDistanceToGoal(currentPose.position, goalPose.position);

						if (dist2goal < 1) {
							std::cout << "Target reached." << std::endl; std::cin.get();
							return 0;
						}
						else {
							std::cout << "Distance to target: " << dist2goal << std::endl;
						}


					}
				}
			}
		}
	}

	catch (rpc::rpc_error&  e) {
		std::string msg = e.get_error().as<std::string>();
		std::cout << "Exception raised by the API, something went wrong." << std::endl << msg << std::endl;
		//Add some sleep
		std::this_thread::sleep_for(std::chrono::duration<double>(5));
	}

	return 0;
}

<<<<<<< HEAD




/*
int main(int argc, const char *argv[])
=======
void runGaussianMarkovTest()
>>>>>>> fe11e7eb
{
	using namespace msr::airlib;

	GaussianMarkovTest test;
	test.run();
}

void runDepthNavTest()
{
    Pose startPose = Pose(Vector3r(0, 0, -1), Quaternionr(1, 0, 0, 0)); //start pose
    Pose goalPose = Pose(Vector3r(50, 20, -1), Quaternionr(1, 0, 0, 0)); //final pose

<<<<<<< HEAD
	typedef ImageCaptureBase::ImageRequest ImageRequest;
	typedef ImageCaptureBase::ImageResponse ImageResponse;
	typedef ImageCaptureBase::ImageType ImageType;
	typedef common_utils::FileSystem FileSystem;

	MultirotorRpcLibClient client;

	//GaussianMarkovTest test;
	//test.run();
	DepthNavTest depthNavTest;

	//Size of UAV
	Vector2r uav_size = Vector2r(0.29 * 3, 0.98 * 2); //height:0.29 x width : 0.98 - allow some tolerance
	
	float threshold = 5.f;

    //Define start and goal poses
	Pose startPose = Pose(Vector3r(5, 0, -1), Quaternionr(1, 0, 0, 0)); //start pose
	Pose currentPose;
	//Pose goalPose = Pose(Vector3r(-50, 4, -15), Quaternionr(1, 0, 0, 0)); //final pose
	//Pose goalPose = Pose(Vector3r(50, -12, -1), Quaternionr(1, 0, 0, 0)); //final pose
	Pose goalPose = Pose(Vector3r(50, 4, -1), Quaternionr(1, 0, 0, 0)); //final pose

	Quaternionr currentQuat;
	Quaternionr nextQuat;
	Quaternionr goalQuat;
	Vector3r forwardVec = VectorMath::front();
	Vector3r goalVec;
	float hfov = Utils::degreesToRadians(90.0f);
	float step = 0.1f;
	bool bSafeToMove = true;

	try {
		client.confirmConnection();
		client.reset();
		client.simSetVehiclePose(startPose, true);
		currentPose = startPose;

		bool bGoalReached = false;

		while (bGoalReached != true) {

			std::vector<ImageRequest> request = {
				ImageRequest("1", ImageType::DepthPlanner, true),
				ImageRequest("1", ImageType::Scene),
				ImageRequest("1", ImageType::DisparityNormalized, true)
			};

			const std::vector<ImageResponse>& response = client.simGetImages(request);

			if (response.size() == 0) {
				std::cout << "No images recieved!" << std::endl;
				continue;
			}
			else {
				std::cout << "# of images recieved: " << response.size() << std::endl;
			}

			float min_depth = 1000.f;


			for (const ImageResponse& image_info : response) {
				if (image_info.image_type == ImageType::DepthPlanner)
				{
					if (image_info.image_data_float.size() > 0)
					{

						std::cout << "Image float size: " << image_info.image_data_float.size() << std::endl;
						Vector2r image_sz = Vector2r(image_info.height, image_info.width);
						Vector2r bb_sz = depthNavTest.compute_bb_sz(image_sz, uav_size, hfov, 5.f);

						//compute box of interest
						std::vector<float> crop;

						for (int i = int((image_sz.x() - bb_sz.x()) / 2); i < int((image_sz.x() + bb_sz.x()) / 2); i++) {
							for (int j = int((image_sz.y() - bb_sz.y()) / 2); j<int((image_sz.y() + bb_sz.y()) / 2); j++) {
								int idx = i * int(image_sz.y()) + j;
								crop.push_back(image_info.image_data_float.data()[idx]);
								//std::cout << idx << "  " << image_info.image_data_float.data()[idx] << std::endl;
								if (image_info.image_data_float.data()[idx] < min_depth) {
									min_depth = image_info.image_data_float.data()[idx];
								}
							}
						}
					}

					else
					{
						std::cout << "No image data. Make sure pixels_as_float_val is set to true. " << std::endl;
					}
				}
			}

				goalVec = goalPose.position - currentPose.position;
				goalQuat = VectorMath::lookAt(currentPose.position, goalPose.position);
				//goalQuat = depthNavTest.getQuatBetweenVecs(forwardVec, goalVec);

				Vector3r contact;
				bool linePlaneIntersection = depthNavTest.linePlaneIntersection(contact, goalVec, currentPose.position, VectorMath::transformToWorldFrame(forwardVec, currentPose.orientation), VectorMath::transformToWorldFrame(forwardVec, currentPose.orientation)*threshold + currentPose.position);
				Vector2r planeSz = depthNavTest.getPlaneSize(threshold, hfov, depthNavTest.hfov2vfov(hfov, Vector2r(144, 256)));
				planeSz = depthNavTest.getPlaneSize(threshold, hfov, depthNavTest.hfov2vfov(hfov, Vector2r(144, 256)));
				float z_min, z_max, y_min, y_max;
				depthNavTest.getPlaneBoundary(planeSz, VectorMath::transformToWorldFrame(forwardVec, currentPose.orientation)*threshold + currentPose.position,z_min,z_max,y_min,y_max);
				std::cout << "Plane Intersection: " << linePlaneIntersection << " at " << contact << std::endl;
				std::cout << "Plane Size: " << planeSz << std::endl;
				std::cout << "Plane Boundary: " << "z_min:" << z_min << " z_max:" << z_max << " y_min:" << y_min << " y_max:" << y_max << std::endl;

				if (min_depth < threshold)
				{
					//Turn to avoid obstacle
					currentPose.orientation = VectorMath::coordOrientationAdd(currentPose.orientation, VectorMath::toQuaternion(0, 0, Utils::degreesToRadians(3.f)));
					bSafeToMove = true;
				}
				else
				{
					//Turn towards goal
					currentPose.orientation = VectorMath::slerp(currentPose.orientation, goalQuat, 0.1f);
					bSafeToMove = true;
					//std::cout << "Quaternion: " << goalQuat.w() << " " << goalQuat.x() << " " << goalQuat.y() << " " << goalQuat.z() << std::endl;
				}

				//// To do rather than interpolate take physical constraints into account
				//real_T p_current, r_current, y_current;
				//VectorMath::toEulerianAngle(currentPose.orientation, p_current, r_current, y_current);

				//real_T p_goal, r_goal, y_goal;
				//VectorMath::toEulerianAngle(goalQuat, p_goal, r_goal, y_goal);

				////UAV rate in rad/s
				//real_T p_rate = Utils::degreesToRadians(45.0f);
				//real_T r_rate = Utils::degreesToRadians(45.0f);
				//real_T y_rate = Utils::degreesToRadians(90.0f);

				//real_T p_diff, r_diff, y_diff;
				//p_diff = p_goal - p_current;
				//r_diff = r_goal - r_current;
				//y_diff = y_goal - y_current;

				//real_T dt = 1 / 30;

				//real_T p_feasible, r_feasible, y_feasible;
				//p_feasible = abs(p_diff) > abs(p_rate*dt) ? copysignf(p_rate, p_diff) * dt : p_diff;
				//r_feasible = abs(r_diff) > abs(r_rate*dt) ? copysignf(r_rate, r_diff) * dt : r_diff;
				//y_feasible = abs(y_diff) > abs(y_rate*dt) ? copysignf(y_rate, y_diff) * dt : y_diff;

				//nextQuat = VectorMath::toQuaternion(p_feasible, r_feasible, y_feasible);
				//currentPose.orientation = nextQuat * currentPose.orientation;
				//

				
				if (bSafeToMove) 
				{
					currentPose.position = currentPose.position + VectorMath::transformToWorldFrame(forwardVec, currentPose.orientation) * step;
					//currentPose.position = currentPose.position + goalVec.normalized() * step;
				}

				client.simSetVehiclePose(currentPose, true);

				std::cout << "Distance to target: " << depthNavTest.getNorm2(goalVec) << std::endl;

				if (depthNavTest.getNorm2(goalVec) < 1) {
					std::cout << "Target reached." << std::endl; std::cin.get();
					return 0;
				}

		}
	}
	catch (rpc::rpc_error&  e) {
		std::string msg = e.get_error().as<std::string>();
		std::cout << "Exception raised by the API, something went wrong." << std::endl << msg << std::endl;
		//Add some sleep
		std::this_thread::sleep_for(std::chrono::duration<double>(5));
	}

	
}

*/
=======

    RpcLibClientBase client;
    client.confirmConnection();

    client.simSetVehiclePose(startPose, true);

    DepthNav depthNav;
    depthNav.gotoGoal(goalPose, client);
}

int main(int argc, const char *argv[])
{
    runDepthNavTest();
    
	return 0;
}
>>>>>>> fe11e7eb
<|MERGE_RESOLUTION|>--- conflicted
+++ resolved
@@ -1,435 +1,100 @@
-#include "StandAloneSensors.hpp"
-#include "StandAlonePhysics.hpp"
-#include "StereoImageGenerator.hpp"
-#include "GaussianMarkovTest.hpp"
-#include "DepthNav.hpp"
-#include <iostream>
-#include <string>
-
-
-int runStandAloneSensors(int argc, const char *argv[])
-{
-    if (argc < 2) {
-        std::cout << "Usage: " << argv[0] << " <out_file_name> <period_ms> <total_duration_sec>" << std::endl;
-        return 1;
-    }
-
-    float period = 30E-3f;
-    if (argc >= 3)
-        period = std::stof(argv[2]) * 1E-3f;
-
-    float total_duration = 3600;
-    if (argc >= 4)
-        total_duration = std::stof(argv[3]);
-
-    std::cout << "Period is " << period << "sec" << std::endl;
-    std::cout << "Total duration is " << total_duration << "sec" << std::endl;
-
-
-    using namespace msr::airlib;
-
-    //60 acres park:
-    //GeoPoint testLocation(47.7037051477, -122.1415384809, 9.93f); 
-
-    //marymoore park
-    //GeoPoint testLocation(47.662804385, -122.1167039875, 9.93f);
-
-    GeoPoint testLocation(47.7631699747, -122.0685655406, 9.93f); // woodinville
-    float yawOffset = 0;// static_cast<float>(91.27622  * M_PI / 180.0); // I was aligned with the road...
-
-    std::ofstream out_file(argv[1]);
-    StandALoneSensors::generateImuStaticData(out_file, period, total_duration);
-    StandALoneSensors::generateBarometerStaticData(out_file, period, total_duration, testLocation);
-    StandALoneSensors::generateBarometerDynamicData(out_file, period, total_duration, testLocation);
-    StandALoneSensors::generateMagnetometer2D(out_file, period, total_duration, testLocation, yawOffset, true);
-    StandALoneSensors::generateMagnetometerMap(out_file);
-
-    return 0;
-}
-
-int runStandAlonePhysics(int argc, const char *argv[])
-{
-    using namespace msr::airlib;
-
-    StandAlonePhysics::testCollison();
-
-    return 0;
-}
-
-
-void runSteroImageGenerator(int num_samples, std::string storage_path)
-
-{
-
-	StereoImageGenerator gen(storage_path);
-
-	gen.generate(num_samples);
-
-}
-
-
-
-void runSteroImageGenerator(int argc, const char *argv[])
-
-{
-
-	runSteroImageGenerator(argc < 2 ? 50000 : std::stoi(argv[1]), argc < 3 ?
-
-		common_utils::FileSystem::combine(
-
-			common_utils::FileSystem::getAppDataFolder(), "stereo_gen")
-
-		: std::string(argv[2]));
-
-}
-
-void testDepthNav()
-{
-	DepthNavThreshold depthNav;
-	//Test getCellCenters
-	std::vector<Vector2r> cell_centers = depthNav.getCellCenters();
-	std::vector<float> img(256 * 144, 5.5f);
-	img[2] = 0.5f;
-	img[3] = 0.5f;
-	img[4] = 0.5f;
-	std::cout << depthNav.isCellFree(img, cell_centers[0]) << std::endl;
-	std::cout << depthNav.isCellFree(img, cell_centers[1]) << std::endl;
-
-	//Test planeSize
-	Vector2r planeSize = depthNav.getPlaneSize(1, Utils::degreesToRadians(90.0f), depthNav.hfov2vfov(Utils::degreesToRadians(90.0f), 144, 256));
-	//x_min, y_min, x_max, y_max for this plane in body frame.
-	float z_min = -planeSize.x() / 2;
-	float y_min = -planeSize.y() / 2;
-	float z_max = planeSize.x() / 2;
-	float y_max = planeSize.y() / 2;
-	std::cout << "Plane Boundary: " << "z_min:" << z_min << " z_max:" << z_max << " y_min:" << y_min << " y_max:" << y_max << std::endl;
-	
-	//Test planeIntersection, nearest neighbor, isCellFree and spiralOrder.
-	Vector3r goal_vec = Vector3r(5, -5, 0);
-	Vector3r forward_vec = VectorMath::transformToWorldFrame(VectorMath::front(), Quaternionr(1, 0, 0, 0));
-	Vector3r intersect_point = depthNav.linePlaneIntersection(goal_vec, forward_vec, 1);
-	float y_px = intersect_point.y() * 256 / planeSize.y() + 256 / 2;
-	float z_px = intersect_point.z() * 144 / planeSize.x() + 144 / 2;
-	std::cout << y_px << ", " << z_px << std::endl;
-	unsigned int cell_idx = depthNav.nearest_neighbor(cell_centers, Vector2r(y_px, z_px));
-	std::cout << cell_centers[cell_idx].x() << ", " << cell_centers[cell_idx].y() << std::endl;
-
-	std::cout << depthNav.isCellFree(img, cell_centers[cell_idx]) << std::endl;
-
-	std::vector<int> spiral_idxs = depthNav.spiralOrder(12, 14, cell_idx);
-}
-
-
-
-int main(int argc, const char *argv[])
-{
-
-	using namespace msr::airlib;
-
-	//GaussianMarkovTest test;
-	//test.run();
-	//DepthNavThreshold depthNav;
-    DepthNavCost depthNav;
-
-	typedef ImageCaptureBase::ImageRequest ImageRequest;
-	typedef ImageCaptureBase::ImageResponse ImageResponse;
-	typedef ImageCaptureBase::ImageType ImageType;
-	typedef common_utils::FileSystem FileSystem;
-
-	MultirotorRpcLibClient client;
-
-	Pose startPose = Pose(Vector3r(0, 0, -1), Quaternionr(1, 0, 0, 0)); //start pose
-	Pose currentPose;
-	Pose goalPose = Pose(Vector3r(50, 105, -1), Quaternionr(1, 0, 0, 0)); //final pose
-
-	try {
-		client.confirmConnection();
-		client.reset();
-		client.simSetVehiclePose(startPose, true);
-		currentPose = startPose;
-
-		bool bGoalReached = false;
-
-		while (bGoalReached != true) {
-
-			std::vector<ImageRequest> request = {
-				ImageRequest("1", ImageType::DepthPlanner, true),
-				ImageRequest("1", ImageType::Scene),
-				ImageRequest("1", ImageType::DisparityNormalized, true)
-			};
-
-			const std::vector<ImageResponse>& response = client.simGetImages(request);
-
-			if (response.size() == 0) {
-				std::cout << "No images recieved!" << std::endl;
-				continue;
-			}
-			else {
-				//std::cout << "# of images recieved: " << response.size() << std::endl;
-			}
-
-			for (const ImageResponse& image_info : response) {
-				if (image_info.image_type == ImageType::DepthPlanner)
-				{
-					if (image_info.image_data_float.size() > 0)
-					{
-						std::vector<float> img;
-
-						for (int i = 0; i<image_info.image_data_float.size();i++) { img.push_back(image_info.image_data_float.data()[i]); }
-
-						currentPose = depthNav.getNextPose(img, goalPose.position, currentPose, 0.5f);
-						//std::cout << "Position: " << currentPose.position << " Orientation: " << currentPose.orientation << std::endl;
-
-						if (VectorMath::hasNan(currentPose)) {
-							std::cout << "I'm stuck." << std::endl; std::cin.get(); return 0;
-						}
-						else {
-							client.simSetVehiclePose(currentPose, true);
-						}
-
-						float dist2goal = depthNav.getDistanceToGoal(currentPose.position, goalPose.position);
-
-						if (dist2goal < 1) {
-							std::cout << "Target reached." << std::endl; std::cin.get();
-							return 0;
-						}
-						else {
-							std::cout << "Distance to target: " << dist2goal << std::endl;
-						}
-
-
-					}
-				}
-			}
-		}
-	}
-
-	catch (rpc::rpc_error&  e) {
-		std::string msg = e.get_error().as<std::string>();
-		std::cout << "Exception raised by the API, something went wrong." << std::endl << msg << std::endl;
-		//Add some sleep
-		std::this_thread::sleep_for(std::chrono::duration<double>(5));
-	}
-
-	return 0;
-}
-
-<<<<<<< HEAD
-
-
-
-
-/*
-int main(int argc, const char *argv[])
-=======
-void runGaussianMarkovTest()
->>>>>>> fe11e7eb
-{
-	using namespace msr::airlib;
-
-	GaussianMarkovTest test;
-	test.run();
-}
-
-void runDepthNavTest()
-{
-    Pose startPose = Pose(Vector3r(0, 0, -1), Quaternionr(1, 0, 0, 0)); //start pose
-    Pose goalPose = Pose(Vector3r(50, 20, -1), Quaternionr(1, 0, 0, 0)); //final pose
-
-<<<<<<< HEAD
-	typedef ImageCaptureBase::ImageRequest ImageRequest;
-	typedef ImageCaptureBase::ImageResponse ImageResponse;
-	typedef ImageCaptureBase::ImageType ImageType;
-	typedef common_utils::FileSystem FileSystem;
-
-	MultirotorRpcLibClient client;
-
-	//GaussianMarkovTest test;
-	//test.run();
-	DepthNavTest depthNavTest;
-
-	//Size of UAV
-	Vector2r uav_size = Vector2r(0.29 * 3, 0.98 * 2); //height:0.29 x width : 0.98 - allow some tolerance
-	
-	float threshold = 5.f;
-
-    //Define start and goal poses
-	Pose startPose = Pose(Vector3r(5, 0, -1), Quaternionr(1, 0, 0, 0)); //start pose
-	Pose currentPose;
-	//Pose goalPose = Pose(Vector3r(-50, 4, -15), Quaternionr(1, 0, 0, 0)); //final pose
-	//Pose goalPose = Pose(Vector3r(50, -12, -1), Quaternionr(1, 0, 0, 0)); //final pose
-	Pose goalPose = Pose(Vector3r(50, 4, -1), Quaternionr(1, 0, 0, 0)); //final pose
-
-	Quaternionr currentQuat;
-	Quaternionr nextQuat;
-	Quaternionr goalQuat;
-	Vector3r forwardVec = VectorMath::front();
-	Vector3r goalVec;
-	float hfov = Utils::degreesToRadians(90.0f);
-	float step = 0.1f;
-	bool bSafeToMove = true;
-
-	try {
-		client.confirmConnection();
-		client.reset();
-		client.simSetVehiclePose(startPose, true);
-		currentPose = startPose;
-
-		bool bGoalReached = false;
-
-		while (bGoalReached != true) {
-
-			std::vector<ImageRequest> request = {
-				ImageRequest("1", ImageType::DepthPlanner, true),
-				ImageRequest("1", ImageType::Scene),
-				ImageRequest("1", ImageType::DisparityNormalized, true)
-			};
-
-			const std::vector<ImageResponse>& response = client.simGetImages(request);
-
-			if (response.size() == 0) {
-				std::cout << "No images recieved!" << std::endl;
-				continue;
-			}
-			else {
-				std::cout << "# of images recieved: " << response.size() << std::endl;
-			}
-
-			float min_depth = 1000.f;
-
-
-			for (const ImageResponse& image_info : response) {
-				if (image_info.image_type == ImageType::DepthPlanner)
-				{
-					if (image_info.image_data_float.size() > 0)
-					{
-
-						std::cout << "Image float size: " << image_info.image_data_float.size() << std::endl;
-						Vector2r image_sz = Vector2r(image_info.height, image_info.width);
-						Vector2r bb_sz = depthNavTest.compute_bb_sz(image_sz, uav_size, hfov, 5.f);
-
-						//compute box of interest
-						std::vector<float> crop;
-
-						for (int i = int((image_sz.x() - bb_sz.x()) / 2); i < int((image_sz.x() + bb_sz.x()) / 2); i++) {
-							for (int j = int((image_sz.y() - bb_sz.y()) / 2); j<int((image_sz.y() + bb_sz.y()) / 2); j++) {
-								int idx = i * int(image_sz.y()) + j;
-								crop.push_back(image_info.image_data_float.data()[idx]);
-								//std::cout << idx << "  " << image_info.image_data_float.data()[idx] << std::endl;
-								if (image_info.image_data_float.data()[idx] < min_depth) {
-									min_depth = image_info.image_data_float.data()[idx];
-								}
-							}
-						}
-					}
-
-					else
-					{
-						std::cout << "No image data. Make sure pixels_as_float_val is set to true. " << std::endl;
-					}
-				}
-			}
-
-				goalVec = goalPose.position - currentPose.position;
-				goalQuat = VectorMath::lookAt(currentPose.position, goalPose.position);
-				//goalQuat = depthNavTest.getQuatBetweenVecs(forwardVec, goalVec);
-
-				Vector3r contact;
-				bool linePlaneIntersection = depthNavTest.linePlaneIntersection(contact, goalVec, currentPose.position, VectorMath::transformToWorldFrame(forwardVec, currentPose.orientation), VectorMath::transformToWorldFrame(forwardVec, currentPose.orientation)*threshold + currentPose.position);
-				Vector2r planeSz = depthNavTest.getPlaneSize(threshold, hfov, depthNavTest.hfov2vfov(hfov, Vector2r(144, 256)));
-				planeSz = depthNavTest.getPlaneSize(threshold, hfov, depthNavTest.hfov2vfov(hfov, Vector2r(144, 256)));
-				float z_min, z_max, y_min, y_max;
-				depthNavTest.getPlaneBoundary(planeSz, VectorMath::transformToWorldFrame(forwardVec, currentPose.orientation)*threshold + currentPose.position,z_min,z_max,y_min,y_max);
-				std::cout << "Plane Intersection: " << linePlaneIntersection << " at " << contact << std::endl;
-				std::cout << "Plane Size: " << planeSz << std::endl;
-				std::cout << "Plane Boundary: " << "z_min:" << z_min << " z_max:" << z_max << " y_min:" << y_min << " y_max:" << y_max << std::endl;
-
-				if (min_depth < threshold)
-				{
-					//Turn to avoid obstacle
-					currentPose.orientation = VectorMath::coordOrientationAdd(currentPose.orientation, VectorMath::toQuaternion(0, 0, Utils::degreesToRadians(3.f)));
-					bSafeToMove = true;
-				}
-				else
-				{
-					//Turn towards goal
-					currentPose.orientation = VectorMath::slerp(currentPose.orientation, goalQuat, 0.1f);
-					bSafeToMove = true;
-					//std::cout << "Quaternion: " << goalQuat.w() << " " << goalQuat.x() << " " << goalQuat.y() << " " << goalQuat.z() << std::endl;
-				}
-
-				//// To do rather than interpolate take physical constraints into account
-				//real_T p_current, r_current, y_current;
-				//VectorMath::toEulerianAngle(currentPose.orientation, p_current, r_current, y_current);
-
-				//real_T p_goal, r_goal, y_goal;
-				//VectorMath::toEulerianAngle(goalQuat, p_goal, r_goal, y_goal);
-
-				////UAV rate in rad/s
-				//real_T p_rate = Utils::degreesToRadians(45.0f);
-				//real_T r_rate = Utils::degreesToRadians(45.0f);
-				//real_T y_rate = Utils::degreesToRadians(90.0f);
-
-				//real_T p_diff, r_diff, y_diff;
-				//p_diff = p_goal - p_current;
-				//r_diff = r_goal - r_current;
-				//y_diff = y_goal - y_current;
-
-				//real_T dt = 1 / 30;
-
-				//real_T p_feasible, r_feasible, y_feasible;
-				//p_feasible = abs(p_diff) > abs(p_rate*dt) ? copysignf(p_rate, p_diff) * dt : p_diff;
-				//r_feasible = abs(r_diff) > abs(r_rate*dt) ? copysignf(r_rate, r_diff) * dt : r_diff;
-				//y_feasible = abs(y_diff) > abs(y_rate*dt) ? copysignf(y_rate, y_diff) * dt : y_diff;
-
-				//nextQuat = VectorMath::toQuaternion(p_feasible, r_feasible, y_feasible);
-				//currentPose.orientation = nextQuat * currentPose.orientation;
-				//
-
-				
-				if (bSafeToMove) 
-				{
-					currentPose.position = currentPose.position + VectorMath::transformToWorldFrame(forwardVec, currentPose.orientation) * step;
-					//currentPose.position = currentPose.position + goalVec.normalized() * step;
-				}
-
-				client.simSetVehiclePose(currentPose, true);
-
-				std::cout << "Distance to target: " << depthNavTest.getNorm2(goalVec) << std::endl;
-
-				if (depthNavTest.getNorm2(goalVec) < 1) {
-					std::cout << "Target reached." << std::endl; std::cin.get();
-					return 0;
-				}
-
-		}
-	}
-	catch (rpc::rpc_error&  e) {
-		std::string msg = e.get_error().as<std::string>();
-		std::cout << "Exception raised by the API, something went wrong." << std::endl << msg << std::endl;
-		//Add some sleep
-		std::this_thread::sleep_for(std::chrono::duration<double>(5));
-	}
-
-	
-}
-
-*/
-=======
-
-    RpcLibClientBase client;
-    client.confirmConnection();
-
-    client.simSetVehiclePose(startPose, true);
-
-    DepthNav depthNav;
-    depthNav.gotoGoal(goalPose, client);
-}
-
-int main(int argc, const char *argv[])
-{
-    runDepthNavTest();
-    
-	return 0;
-}
->>>>>>> fe11e7eb
+#include "StandAloneSensors.hpp"
+#include "StandAlonePhysics.hpp"
+#include "StereoImageGenerator.hpp"
+#include "GaussianMarkovTest.hpp"
+#include "DepthNav.hpp"
+#include <iostream>
+#include <string>
+
+int runStandAloneSensors(int argc, const char *argv[])
+{
+    if (argc < 2) {
+        std::cout << "Usage: " << argv[0] << " <out_file_name> <period_ms> <total_duration_sec>" << std::endl;
+        return 1;
+    }
+
+    float period = 30E-3f;
+    if (argc >= 3)
+        period = std::stof(argv[2]) * 1E-3f;
+
+    float total_duration = 3600;
+    if (argc >= 4)
+        total_duration = std::stof(argv[3]);
+
+    std::cout << "Period is " << period << "sec" << std::endl;
+    std::cout << "Total duration is " << total_duration << "sec" << std::endl;
+
+
+    using namespace msr::airlib;
+
+    //60 acres park:
+    //GeoPoint testLocation(47.7037051477, -122.1415384809, 9.93f); 
+
+    //marymoore park
+    //GeoPoint testLocation(47.662804385, -122.1167039875, 9.93f);
+
+    GeoPoint testLocation(47.7631699747, -122.0685655406, 9.93f); // woodinville
+    float yawOffset = 0;// static_cast<float>(91.27622  * M_PI / 180.0); // I was aligned with the road...
+
+    std::ofstream out_file(argv[1]);
+    StandALoneSensors::generateImuStaticData(out_file, period, total_duration);
+    StandALoneSensors::generateBarometerStaticData(out_file, period, total_duration, testLocation);
+    StandALoneSensors::generateBarometerDynamicData(out_file, period, total_duration, testLocation);
+    StandALoneSensors::generateMagnetometer2D(out_file, period, total_duration, testLocation, yawOffset, true);
+    StandALoneSensors::generateMagnetometerMap(out_file);
+
+    return 0;
+}
+
+int runStandAlonePhysics(int argc, const char *argv[])
+{
+    using namespace msr::airlib;
+
+    StandAlonePhysics::testCollison();
+
+    return 0;
+}
+
+void runSteroImageGenerator(int num_samples, std::string storage_path)
+{
+    StereoImageGenerator gen(storage_path);
+    gen.generate(num_samples);
+}
+
+void runSteroImageGenerator(int argc, const char *argv[])
+{
+    runSteroImageGenerator(argc < 2 ? 50000 : std::stoi(argv[1]), argc < 3 ? 
+        common_utils::FileSystem::combine(
+            common_utils::FileSystem::getAppDataFolder(), "stereo_gen")
+        : std::string(argv[2]));
+}
+
+void runGaussianMarkovTest()
+{
+	using namespace msr::airlib;
+
+	GaussianMarkovTest test;
+	test.run();
+}
+
+void runDepthNavTest()
+{
+    Pose startPose = Pose(Vector3r(0, 0, -1), Quaternionr(1, 0, 0, 0)); //start pose
+    Pose goalPose = Pose(Vector3r(50, 20, -1), Quaternionr(1, 0, 0, 0)); //final pose
+
+
+    RpcLibClientBase client;
+    client.confirmConnection();
+
+    client.simSetVehiclePose(startPose, true);
+
+    DepthNav depthNav;
+    depthNav.gotoGoal(goalPose, client);
+}
+
+int main(int argc, const char *argv[])
+{
+    runDepthNavTest();
+    
+	return 0;
+}