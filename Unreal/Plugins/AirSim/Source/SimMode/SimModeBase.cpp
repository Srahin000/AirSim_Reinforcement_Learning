#include "SimModeBase.h"
#include "Recording/RecordingThread.h"
#include "Misc/MessageDialog.h"
#include "Misc/EngineVersion.h"
#include "Runtime/Launch/Resources/Version.h"
#include "UObject/ConstructorHelpers.h"
#include "Kismet/GameplayStatics.h"
#include "Misc/OutputDeviceNull.h"
#include "Engine/World.h"

#include <memory>
#include "AirBlueprintLib.h"
#include "common/AirSimSettings.hpp"
#include "common/ScalableClock.hpp"
#include "common/SteppableClock.hpp"
#include "SimJoyStick/SimJoyStick.h"
#include "common/EarthCelestial.hpp"
#include "sensors/lidar/LidarSimple.hpp"
#include "sensors/distance/DistanceSimple.hpp"

#include "Weather/WeatherLib.h"

#include "DrawDebugHelpers.h"

//TODO: this is going to cause circular references which is fine here but
//in future we should consider moving SimMode not derived from AActor and move
//it to AirLib and directly implement WorldSimApiBase interface
#include "WorldSimApi.h"

ASimModeBase *ASimModeBase::SIMMODE = nullptr;

ASimModeBase* ASimModeBase::getSimMode()
{
    return SIMMODE;
}

ASimModeBase::ASimModeBase()
{
    SIMMODE = this;

    static ConstructorHelpers::FClassFinder<APIPCamera> external_camera_class(TEXT("Blueprint'/AirSim/Blueprints/BP_PIPCamera'"));
    external_camera_class_ = external_camera_class.Succeeded() ? external_camera_class.Class : nullptr;
    static ConstructorHelpers::FClassFinder<ACameraDirector> camera_director_class(TEXT("Blueprint'/AirSim/Blueprints/BP_CameraDirector'"));
    camera_director_class_ = camera_director_class.Succeeded() ? camera_director_class.Class : nullptr;

    static ConstructorHelpers::FObjectFinder<UParticleSystem> collision_display(TEXT("ParticleSystem'/AirSim/StarterContent/Particles/P_Explosion.P_Explosion'"));
    if (!collision_display.Succeeded())
        collision_display_template = collision_display.Object;
    else
        collision_display_template = nullptr;

    static ConstructorHelpers::FClassFinder<APIPCamera> pip_camera_class_val(TEXT("Blueprint'/AirSim/Blueprints/BP_PIPCamera'"));
    pip_camera_class = pip_camera_class_val.Succeeded() ? pip_camera_class_val.Class : nullptr;

    PrimaryActorTick.bCanEverTick = true;

    static ConstructorHelpers::FClassFinder<AActor> sky_sphere_class(TEXT("Blueprint'/Engine/EngineSky/BP_Sky_Sphere'"));
    sky_sphere_class_ = sky_sphere_class.Succeeded() ? sky_sphere_class.Class : nullptr;

    static ConstructorHelpers::FClassFinder<UUserWidget> loading_screen_class_find(TEXT("WidgetBlueprint'/AirSim/Blueprints/BP_LoadingScreenWidget'"));
    if (loading_screen_class_find.Succeeded())
    {
        auto loading_screen_class = loading_screen_class_find.Class;
        loading_screen_widget_ = CreateWidget<ULoadingScreenWidget>(this->GetWorld(), loading_screen_class);

    }
    else
        loading_screen_widget_ = nullptr;

}

void ASimModeBase::toggleLoadingScreen(bool is_visible)
{
    if (loading_screen_widget_ == nullptr)
        return;
    else {

        if (is_visible)
            loading_screen_widget_->SetVisibility(ESlateVisibility::Visible);
        else
            loading_screen_widget_->SetVisibility(ESlateVisibility::Hidden);
    }
}

void ASimModeBase::BeginPlay()
{
    Super::BeginPlay();

    debug_reporter_.initialize(false);
    debug_reporter_.reset();

    //get player start
    //this must be done from within actor otherwise we don't get player start
<<<<<<< HEAD
    TArray<AActor*> pawns;
    getExistingVehiclePawns(pawns);
    bool have_existing_pawns = pawns.Num() > 0;
    APawn* fpv_pawn = nullptr;
    FTransform player_start_transform;
    if (have_existing_pawns) {
        fpv_pawn = static_cast<APawn*>(pawns[0]);
        player_start_transform = fpv_pawn->GetActorTransform();
    }
    else {
        APlayerController* player_controller = this->GetWorld()->GetFirstPlayerController();
        player_start_transform = player_controller->GetViewTarget()->GetActorTransform();
    }
    global_ned_transform_.reset(new NedTransform(player_start_transform, 
=======
    APlayerController* player_controller = this->GetWorld()->GetFirstPlayerController();
    // Grab player location
    FTransform player_start_transform = player_controller->GetViewTarget()->GetActorTransform();
    FVector player_loc = player_start_transform.GetLocation();
    // Move the world origin to the player's location (this moves the coordinate system and adds
    // a corresponding offset to all positions to compensate for the shift)
    this->GetWorld()->SetNewWorldOrigin(FIntVector(player_loc) + this->GetWorld()->OriginLocation);
    // Regrab the player's position after the offset has been added (which should be 0,0 now)
    player_start_transform = player_controller->GetViewTarget()->GetActorTransform();
    global_ned_transform_.reset(new NedTransform(player_start_transform,
>>>>>>> e1de671e
        UAirBlueprintLib::GetWorldToMetersScale(this)));

    UAirBlueprintLib::GenerateAssetRegistryMap(this, asset_map);

    world_sim_api_.reset(new WorldSimApi(this));
    api_provider_.reset(new msr::airlib::ApiProvider(world_sim_api_.get()));

    UAirBlueprintLib::setLogMessagesVisibility(getSettings().log_messages_visible);

    setupPhysicsLoopPeriod();

    setupClockSpeed();

    setStencilIDs();
    
    record_tick_count = 0;
    setupInputBindings();

    initializeTimeOfDay();
    AirSimSettings::TimeOfDaySetting tod_setting = getSettings().tod_setting;
    setTimeOfDay(tod_setting.enabled, tod_setting.start_datetime, tod_setting.is_start_datetime_dst,
        tod_setting.celestial_clock_speed, tod_setting.update_interval_secs, tod_setting.move_sun);

    UAirBlueprintLib::LogMessage(TEXT("Press F1 to see help"), TEXT(""), LogDebugLevel::Informational);

    setupVehiclesAndCamera();
    FRecordingThread::init();

    UWorld* World = GetWorld();
    if (World)
    {
        UWeatherLib::initWeather(World, spawned_actors_);
        //UWeatherLib::showWeatherMenu(World);
    }
    UAirBlueprintLib::GenerateActorMap(this, scene_object_map);

    loading_screen_widget_->AddToViewport();
    loading_screen_widget_->SetVisibility(ESlateVisibility::Hidden);
}

const NedTransform& ASimModeBase::getGlobalNedTransform()
{
    return *global_ned_transform_;
}

void ASimModeBase::checkVehicleReady()
{
    for (auto& api : api_provider_->getVehicleApis()) {
        if (api) { //sim-only vehicles may have api as null
            std::string message;
            if (!api->isReady(message)) {
                UAirBlueprintLib::LogMessage("Vehicle was not initialized", "", LogDebugLevel::Failure);
                if (message.size() > 0) {
                    UAirBlueprintLib::LogMessage(message.c_str(), "", LogDebugLevel::Failure);
                }
                UAirBlueprintLib::LogMessage("Tip: check connection info in settings.json", "", LogDebugLevel::Informational);
            }
        }
    }
}

void ASimModeBase::setStencilIDs()
{
    UAirBlueprintLib::SetMeshNamingMethod(getSettings().segmentation_setting.mesh_naming_method);

    if (getSettings().segmentation_setting.init_method ==
            AirSimSettings::SegmentationSetting::InitMethodType::CommonObjectsRandomIDs) {     
        UAirBlueprintLib::InitializeMeshStencilIDs(!getSettings().segmentation_setting.override_existing);
    }
    //else don't init
}

void ASimModeBase::EndPlay(const EEndPlayReason::Type EndPlayReason)
{
    FRecordingThread::stopRecording();
    FRecordingThread::killRecording();
    world_sim_api_.reset();
    api_provider_.reset();
    api_server_.reset();
    global_ned_transform_.reset();

    CameraDirector = nullptr;
    sky_sphere_ = nullptr;
    sun_ = nullptr;

    spawned_actors_.Empty();
    vehicle_sim_apis_.clear();

    Super::EndPlay(EndPlayReason);
}

void ASimModeBase::initializeTimeOfDay()
{
    sky_sphere_ = nullptr;
    sun_ = nullptr;

    TArray<AActor*> sky_spheres;
    UGameplayStatics::GetAllActorsOfClass(this->GetWorld(), sky_sphere_class_, sky_spheres);

    if (sky_spheres.Num() > 1)
        UAirBlueprintLib::LogMessage(TEXT("More than BP_Sky_Sphere were found. "),
            TEXT("TimeOfDay settings would be applied to first one."), LogDebugLevel::Failure);

    if (sky_spheres.Num() >= 1) {
        sky_sphere_ = sky_spheres[0];
        static const FName sun_prop_name(TEXT("Directional light actor"));
        auto* p = sky_sphere_class_->FindPropertyByName(sun_prop_name);
        UObjectProperty* sun_prop = Cast<UObjectProperty>(p);
        UObject* sun_obj = sun_prop->GetObjectPropertyValue_InContainer(sky_sphere_);
        sun_ = Cast<ADirectionalLight>(sun_obj);
        if (sun_)
            default_sun_rotation_ = sun_->GetActorRotation(); 
    }
}

void ASimModeBase::setTimeOfDay(bool is_enabled, const std::string& start_datetime, bool is_start_datetime_dst,
    float celestial_clock_speed, float update_interval_secs, bool move_sun)
{
    bool enabled_currently = tod_enabled_;
    
    if (is_enabled) {

        if (!sun_) {
            UAirBlueprintLib::LogMessage(TEXT("BP_Sky_Sphere was not found. "),
                TEXT("TimeOfDay settings would be ignored."), LogDebugLevel::Failure);
        }
        else {
            sun_->GetRootComponent()->Mobility = EComponentMobility::Movable;

            // this is a bit odd but given how advanceTimeOfDay() works currently, 
            // tod_sim_clock_start_ needs to be reset here.
            tod_sim_clock_start_ = ClockFactory::get()->nowNanos();

            tod_last_update_ = 0;
            if (start_datetime != "")
                tod_start_time_ = Utils::to_time_t(start_datetime, is_start_datetime_dst) * 1E9;
            else
                tod_start_time_ = std::time(nullptr) * 1E9;
        }
    }
    else if (enabled_currently) {
        // Going from enabled to disabled
        if (sun_) {
            setSunRotation(default_sun_rotation_);
            UAirBlueprintLib::LogMessageString("DateTime: ", Utils::to_string(ClockFactory::get()->nowNanos() / 1E9), LogDebugLevel::Informational);
        }
    }

    // do these in the end to ensure that advanceTimeOfDay() doesn't see
    // any inconsistent state.
    tod_enabled_ = is_enabled;
    tod_celestial_clock_speed_ = celestial_clock_speed;
    tod_update_interval_secs_ = update_interval_secs;
    tod_move_sun_ = move_sun;
}

bool ASimModeBase::isPaused() const
{
    return false;
}

void ASimModeBase::pause(bool is_paused)
{
    //should be overridden by derived class
    unused(is_paused);
    throw std::domain_error("Pause is not implemented by SimMode");
}

void ASimModeBase::continueForTime(double seconds)
{
    //should be overridden by derived class
    unused(seconds);
    throw std::domain_error("continueForTime is not implemented by SimMode");
}

void ASimModeBase::setWind(const msr::airlib::Vector3r& wind) const
{
    // should be overridden by derived class
    unused(wind);
    throw std::domain_error("setWind not implemented by SimMode");
}

std::unique_ptr<msr::airlib::ApiServerBase> ASimModeBase::createApiServer() const
{
    //this will be the case when compilation with RPCLIB is disabled or simmode doesn't support APIs
    return nullptr;
}

void ASimModeBase::setupClockSpeed()
{
    //default setup - this should be overridden in derived modes as needed

    float clock_speed = getSettings().clock_speed;

    //setup clock in ClockFactory
    std::string clock_type = getSettings().clock_type;

    if (clock_type == "ScalableClock")
        ClockFactory::get(std::make_shared<msr::airlib::ScalableClock>(clock_speed == 1 ? 1 : 1 / clock_speed));
    else if (clock_type == "SteppableClock")
        ClockFactory::get(std::make_shared<msr::airlib::SteppableClock>(
            static_cast<msr::airlib::TTimeDelta>(msr::airlib::SteppableClock::DefaultStepSize * clock_speed)));
    else
        throw std::invalid_argument(common_utils::Utils::stringf(
            "clock_type %s is not recognized", clock_type.c_str()));
}

void ASimModeBase::setupPhysicsLoopPeriod()
{
}

void ASimModeBase::Tick(float DeltaSeconds)
{
    if (isRecording())
        ++record_tick_count;

    advanceTimeOfDay();

    showClockStats();

    updateDebugReport(debug_reporter_);

    drawLidarDebugPoints();

    drawDistanceSensorDebugPoints();

    Super::Tick(DeltaSeconds);
}

void ASimModeBase::showClockStats()
{
    float clock_speed = getSettings().clock_speed;
    if (clock_speed != 1) {
        UAirBlueprintLib::LogMessageString("ClockSpeed config, actual: ", 
            Utils::stringf("%f, %f", clock_speed, ClockFactory::get()->getTrueScaleWrtWallClock()), 
            LogDebugLevel::Informational);
    }
}

void ASimModeBase::advanceTimeOfDay()
{
    const auto& settings = getSettings();

    if (tod_enabled_ && sky_sphere_ && sun_ && tod_move_sun_) {
        auto secs = ClockFactory::get()->elapsedSince(tod_last_update_);
        if (secs > tod_update_interval_secs_) {
            tod_last_update_ = ClockFactory::get()->nowNanos();

            auto interval = ClockFactory::get()->elapsedSince(tod_sim_clock_start_) * tod_celestial_clock_speed_;
            uint64_t cur_time = ClockFactory::get()->addTo(tod_start_time_, interval)  / 1E9;

            UAirBlueprintLib::LogMessageString("DateTime: ", Utils::to_string(cur_time), LogDebugLevel::Informational);

            auto coord = msr::airlib::EarthCelestial::getSunCoordinates(cur_time, settings.origin_geopoint.home_geo_point.latitude,
                settings.origin_geopoint.home_geo_point.longitude);

            setSunRotation(FRotator(-coord.altitude, coord.azimuth, 0));
        }
    }
}

void ASimModeBase::setSunRotation(FRotator rotation)
{
    if (sun_ && sky_sphere_) {
        UAirBlueprintLib::RunCommandOnGameThread([this, rotation]() {
            sun_->SetActorRotation(rotation);

            FOutputDeviceNull ar;
            sky_sphere_->CallFunctionByNameWithArguments(TEXT("UpdateSunDirection"), ar, NULL, true);
        }, true /*wait*/);
    }
}

void ASimModeBase::reset()
{
    //default implementation
    UAirBlueprintLib::RunCommandOnGameThread([this]() {
        for (auto& api : getApiProvider()->getVehicleSimApis()) {
            api->reset();
        }
    }, true);
}

std::string ASimModeBase::getDebugReport()
{
    return debug_reporter_.getOutput();
}

void ASimModeBase::setupInputBindings()
{
    UAirBlueprintLib::EnableInput(this);

    UAirBlueprintLib::BindActionToKey("InputEventResetAll", EKeys::BackSpace, this, &ASimModeBase::reset);
}

ECameraDirectorMode ASimModeBase::getInitialViewMode() const
{
    return Utils::toEnum<ECameraDirectorMode>(getSettings().initial_view_mode);
}

const msr::airlib::AirSimSettings& ASimModeBase::getSettings() const
{
    return AirSimSettings::singleton();
}

void ASimModeBase::initializeCameraDirector(const FTransform& camera_transform, float follow_distance)
{
    TArray<AActor*> camera_dirs;
    UAirBlueprintLib::FindAllActor<ACameraDirector>(this, camera_dirs);
    if (camera_dirs.Num() == 0) {
        //create director
        FActorSpawnParameters camera_spawn_params;
        camera_spawn_params.SpawnCollisionHandlingOverride = ESpawnActorCollisionHandlingMethod::AdjustIfPossibleButAlwaysSpawn;
        camera_spawn_params.Name = "CameraDirector";
        CameraDirector = this->GetWorld()->SpawnActor<ACameraDirector>(camera_director_class_, 
            camera_transform, camera_spawn_params);
        CameraDirector->setFollowDistance(follow_distance);
        CameraDirector->setCameraRotationLagEnabled(false);
        //create external camera required for the director
        camera_spawn_params.Name = "ExternalCamera";
        CameraDirector->ExternalCamera = this->GetWorld()->SpawnActor<APIPCamera>(external_camera_class_, 
            camera_transform, camera_spawn_params);
    }
    else {
        CameraDirector = static_cast<ACameraDirector*>(camera_dirs[0]);
    }
}

bool ASimModeBase::toggleRecording()
{
    if (isRecording())
        stopRecording();
    else
        startRecording();

    return isRecording();
}

void ASimModeBase::stopRecording()
{
    FRecordingThread::stopRecording();
}

void ASimModeBase::startRecording()
{
    FRecordingThread::startRecording(getVehicleSimApi()->getImageCapture(),
        getVehicleSimApi()->getGroundTruthKinematics(), getSettings().recording_setting ,
        getVehicleSimApi());
}

bool ASimModeBase::isRecording() const
{
    return FRecordingThread::isRecording();
}

//API server start/stop
void ASimModeBase::startApiServer()
{
    if (getSettings().enable_rpc) {

#ifdef AIRLIB_NO_RPC
        api_server_.reset();
#else
        api_server_ = createApiServer();
#endif

        try {
            api_server_->start(false, spawned_actors_.Num() + 4);
        }
        catch (std::exception& ex) {
            UAirBlueprintLib::LogMessageString("Cannot start RpcLib Server", ex.what(), LogDebugLevel::Failure);
        }
    }
    else
        UAirBlueprintLib::LogMessageString("API server is disabled in settings", "", LogDebugLevel::Informational);

}
void ASimModeBase::stopApiServer()
{
    if (api_server_ != nullptr) {
        api_server_->stop();
        api_server_.reset(nullptr);
    }
}
bool ASimModeBase::isApiServerStarted()
{
    return api_server_ != nullptr;
}

void ASimModeBase::updateDebugReport(msr::airlib::StateReporterWrapper& debug_reporter)
{
    debug_reporter.update();
    debug_reporter.setEnable(EnableReport);

    if (debug_reporter.canReport()) {
        debug_reporter.clearReport();

        for (auto& api : getApiProvider()->getVehicleSimApis()) {
            PawnSimApi* vehicle_sim_api = static_cast<PawnSimApi*>(api);
            msr::airlib::StateReporter& reporter = *debug_reporter.getReporter();
            std::string vehicle_name = vehicle_sim_api->getVehicleName();

            reporter.writeHeading(std::string("Vehicle: ").append(
                vehicle_name == "" ? "(default)" : vehicle_name));

            const msr::airlib::Kinematics::State* kinematics = vehicle_sim_api->getGroundTruthKinematics();

            reporter.writeValue("Position", kinematics->pose.position);
            reporter.writeValue("Orientation", kinematics->pose.orientation);
            reporter.writeValue("Lin-Vel", kinematics->twist.linear);
            reporter.writeValue("Lin-Accl", kinematics->accelerations.linear);
            reporter.writeValue("Ang-Vel", kinematics->twist.angular);
            reporter.writeValue("Ang-Accl", kinematics->accelerations.angular);
        }
    }
}

FRotator ASimModeBase::toFRotator(const msr::airlib::AirSimSettings::Rotation& rotation, const FRotator& default_val)
{
    FRotator frotator = default_val;
    if (!std::isnan(rotation.yaw))
        frotator.Yaw = rotation.yaw;
    if (!std::isnan(rotation.pitch))
        frotator.Pitch = rotation.pitch;
    if (!std::isnan(rotation.roll))
        frotator.Roll = rotation.roll;

    return frotator;
}

void ASimModeBase::setupVehiclesAndCamera()
{
    //get UU origin of global NED frame
    const FTransform uu_origin = getGlobalNedTransform().getGlobalTransform();

    //determine camera director camera default pose and spawn it
    const auto& camera_director_setting = getSettings().camera_director;
    FVector camera_director_position_uu = uu_origin.GetLocation() + 
        getGlobalNedTransform().fromLocalNed(camera_director_setting.position);
    FTransform camera_transform(toFRotator(camera_director_setting.rotation, FRotator::ZeroRotator), 
        camera_director_position_uu);
    initializeCameraDirector(camera_transform, camera_director_setting.follow_distance);

    //find all vehicle pawns
    {
        TArray<AActor*> pawns;
        getExistingVehiclePawns(pawns);
        bool haveUEPawns = pawns.Num() > 0;
        APawn* fpv_pawn = nullptr;
        
        if (haveUEPawns) {
            fpv_pawn = static_cast<APawn*>(pawns[0]);
        } else {
            //add vehicles from settings
            for (auto const& vehicle_setting_pair : getSettings().vehicles)
            {
                //if vehicle is of type for derived SimMode and auto creatable
                const auto& vehicle_setting = *vehicle_setting_pair.second;
                if (vehicle_setting.auto_create &&
                    isVehicleTypeSupported(vehicle_setting.vehicle_type)) {

                    //compute initial pose
                    FVector spawn_position = uu_origin.GetLocation();
                    Vector3r settings_position = vehicle_setting.position;
                    if (!VectorMath::hasNan(settings_position))
                        spawn_position = getGlobalNedTransform().fromGlobalNed(settings_position);
                    FRotator spawn_rotation = toFRotator(vehicle_setting.rotation, uu_origin.Rotator());

                    //spawn vehicle pawn
                    FActorSpawnParameters pawn_spawn_params;
                    pawn_spawn_params.Name = FName(vehicle_setting.vehicle_name.c_str());
                    pawn_spawn_params.SpawnCollisionHandlingOverride =
                        ESpawnActorCollisionHandlingMethod::AdjustIfPossibleButAlwaysSpawn;
                    auto vehicle_bp_class = UAirBlueprintLib::LoadClass(
                        getSettings().pawn_paths.at(getVehiclePawnPathName(vehicle_setting)).pawn_bp);
                    APawn* spawned_pawn = static_cast<APawn*>(this->GetWorld()->SpawnActor(
                        vehicle_bp_class, &spawn_position, &spawn_rotation, pawn_spawn_params));

                    spawned_actors_.Add(spawned_pawn);
                    pawns.Add(spawned_pawn);

                    if (vehicle_setting.is_fpv_vehicle)
                        fpv_pawn = spawned_pawn;
                }
            }
        }
        //create API objects for each pawn we have
        for (AActor* pawn : pawns)
        {
            APawn* vehicle_pawn = static_cast<APawn*>(pawn);

            initializeVehiclePawn(vehicle_pawn);

            //create vehicle sim api
            const auto& ned_transform = getGlobalNedTransform();
            const auto& pawn_ned_pos = ned_transform.toLocalNed(vehicle_pawn->GetActorLocation());
            const auto& home_geopoint= msr::airlib::EarthUtils::nedToGeodetic(pawn_ned_pos, getSettings().origin_geopoint);
            const std::string vehicle_name = std::string(TCHAR_TO_UTF8(*(vehicle_pawn->GetName())));

            PawnSimApi::Params pawn_sim_api_params(vehicle_pawn, &getGlobalNedTransform(),
                getVehiclePawnEvents(vehicle_pawn), getVehiclePawnCameras(vehicle_pawn), pip_camera_class, 
                collision_display_template, home_geopoint, vehicle_name);

            auto vehicle_sim_api = createVehicleSimApi(pawn_sim_api_params);
            auto vehicle_sim_api_p = vehicle_sim_api.get();
            auto vehicle_Api = getVehicleApi(pawn_sim_api_params, vehicle_sim_api_p);
            getApiProvider()->insert_or_assign(vehicle_name, vehicle_Api, vehicle_sim_api_p);
            if ((fpv_pawn == vehicle_pawn || !getApiProvider()->hasDefaultVehicle()) && vehicle_name != "")
                getApiProvider()->makeDefaultVehicle(vehicle_name);

            vehicle_sim_apis_.push_back(std::move(vehicle_sim_api));
        }
    }

    if (getApiProvider()->hasDefaultVehicle()) {
        //TODO: better handle no FPV vehicles scenario
        getVehicleSimApi()->possess();
        CameraDirector->initializeForBeginPlay(getInitialViewMode(), getVehicleSimApi()->getPawn(),
            getVehicleSimApi()->getCamera("fpv"), getVehicleSimApi()->getCamera("back_center"), nullptr);
    }
    else
        CameraDirector->initializeForBeginPlay(getInitialViewMode(), nullptr, nullptr, nullptr, nullptr);

    checkVehicleReady();
}

void ASimModeBase::getExistingVehiclePawns(TArray<AActor*>& pawns) const
{
    //derived class should override this method to retrieve types of pawns they support
}

bool ASimModeBase::isVehicleTypeSupported(const std::string& vehicle_type) const
{
    //derived class should override this method to retrieve types of pawns they support
    return false;
}

std::string ASimModeBase::getVehiclePawnPathName(const AirSimSettings::VehicleSetting& vehicle_setting) const
{
    //derived class should override this method to retrieve types of pawns they support
    return "";
}
PawnEvents* ASimModeBase::getVehiclePawnEvents(APawn* pawn) const
{
    unused(pawn);

    //derived class should override this method to retrieve types of pawns they support
    return nullptr;
}
const common_utils::UniqueValueMap<std::string, APIPCamera*> ASimModeBase::getVehiclePawnCameras(APawn* pawn) const
{
    unused(pawn);

    //derived class should override this method to retrieve types of pawns they support
    return common_utils::UniqueValueMap<std::string, APIPCamera*>();
}
void ASimModeBase::initializeVehiclePawn(APawn* pawn)
{
    unused(pawn);
    //derived class should override this method to retrieve types of pawns they support
}
std::unique_ptr<PawnSimApi> ASimModeBase::createVehicleSimApi(
    const PawnSimApi::Params& pawn_sim_api_params) const
{
    unused(pawn_sim_api_params);
    auto sim_api = std::unique_ptr<PawnSimApi>();
    sim_api->initialize();

    return sim_api;
}
msr::airlib::VehicleApiBase* ASimModeBase::getVehicleApi(const PawnSimApi::Params& pawn_sim_api_params,
    const PawnSimApi* sim_api) const
{
    //derived class should override this method to retrieve types of pawns they support
    return nullptr;
}

// Draws debug-points on main viewport for Lidar laser hits.
// Used for debugging only.
void ASimModeBase::drawLidarDebugPoints()
{
    // Currently we are checking the sensor-collection instead of sensor-settings.
    // Also using variables to optimize not checking the collection if not needed.
    if (lidar_checks_done_ && !lidar_draw_debug_points_)
        return;

    if (getApiProvider() == nullptr)
        return;

    for (auto& sim_api : getApiProvider()->getVehicleSimApis()) {
        PawnSimApi* pawn_sim_api = static_cast<PawnSimApi*>(sim_api);
        std::string vehicle_name = pawn_sim_api->getVehicleName();

        msr::airlib::VehicleApiBase* api = getApiProvider()->getVehicleApi(vehicle_name);
        if (api != nullptr) {
            msr::airlib::uint count_lidars = api->getSensors().size(SensorType::Lidar);

            for (msr::airlib::uint i = 0; i < count_lidars; i++) {
                // TODO: Is it incorrect to assume LidarSimple here?
                const msr::airlib::LidarSimple* lidar =
                    static_cast<const msr::airlib::LidarSimple*>(api->getSensors().getByType(SensorType::Lidar, i));
                if (lidar != nullptr && lidar->getParams().draw_debug_points) {
                    lidar_draw_debug_points_ = true;

                    msr::airlib::LidarData lidar_data = lidar->getOutput();

                    if (lidar_data.point_cloud.size() < 3)
                        return;

                    for (int j = 0; j < lidar_data.point_cloud.size(); j = j + 3) {
                        Vector3r point(lidar_data.point_cloud[j], lidar_data.point_cloud[j + 1], lidar_data.point_cloud[j + 2]);

                        FVector uu_point;

                        if (lidar->getParams().data_frame == AirSimSettings::kVehicleInertialFrame) {
                            uu_point = pawn_sim_api->getNedTransform().fromLocalNed(point);
                        }
                        else if (lidar->getParams().data_frame == AirSimSettings::kSensorLocalFrame) {

                            Vector3r point_w = VectorMath::transformToWorldFrame(point, lidar_data.pose, true);
                            uu_point = pawn_sim_api->getNedTransform().fromLocalNed(point_w);
                        }
                        else
                            throw std::runtime_error("Unknown requested data frame");

                        DrawDebugPoint(
                            this->GetWorld(),
                            uu_point,
                            5,              // size
                            FColor::Green,
                            false,          // persistent (never goes away)
                            0.03            // LifeTime: point leaves a trail on moving object
                        );
                    }
                }
            }
        }
    }

    lidar_checks_done_ = true;
}

// Draw debug-point on main viewport for Distance sensor hit
void ASimModeBase::drawDistanceSensorDebugPoints()
{
    if (getApiProvider() == nullptr)
        return;

    for (auto& sim_api : getApiProvider()->getVehicleSimApis()) {
        PawnSimApi* pawn_sim_api = static_cast<PawnSimApi*>(sim_api);
        std::string vehicle_name = pawn_sim_api->getVehicleName();

        msr::airlib::VehicleApiBase* api = getApiProvider()->getVehicleApi(vehicle_name);

        if (api != nullptr) {
            msr::airlib::uint count_distance_sensors = api->getSensors().size(SensorType::Distance);
            Pose vehicle_pose = pawn_sim_api->getGroundTruthKinematics()->pose;

            for (msr::airlib::uint i=0; i<count_distance_sensors; i++) {
                const msr::airlib::DistanceSimple* distance_sensor = 
                    static_cast<const msr::airlib::DistanceSimple*>(api->getSensors().getByType(SensorType::Distance, i));

                if (distance_sensor != nullptr && distance_sensor->getParams().draw_debug_points) {
                    msr::airlib::DistanceSensorData distance_sensor_data = distance_sensor->getOutput();

                    // Find position of point hit
                    // Similar to UnrealDistanceSensor.cpp#L19
                    // order of Pose addition is important here because it also adds quaternions which is not commutative!
                    Pose distance_sensor_pose = distance_sensor_data.relative_pose + vehicle_pose;
                    Vector3r start = distance_sensor_pose.position;
                    Vector3r point = start + VectorMath::rotateVector(VectorMath::front(), 
                                                distance_sensor_pose.orientation, true) * distance_sensor_data.distance;

                    FVector uu_point = pawn_sim_api->getNedTransform().fromLocalNed(point);

                    DrawDebugPoint(
                        this->GetWorld(),
                        uu_point,
                        10,              // size
                        FColor::Green,
                        false,          // persistent (never goes away)
                        0.03            // LifeTime: point leaves a trail on moving object
                    );
                }
            }
        }
    }
}<|MERGE_RESOLUTION|>--- conflicted
+++ resolved
@@ -91,12 +91,13 @@
 
     //get player start
     //this must be done from within actor otherwise we don't get player start
-<<<<<<< HEAD
     TArray<AActor*> pawns;
     getExistingVehiclePawns(pawns);
     bool have_existing_pawns = pawns.Num() > 0;
     APawn* fpv_pawn = nullptr;
+    // Grab player location
     FTransform player_start_transform;
+    FVector player_loc;
     if (have_existing_pawns) {
         fpv_pawn = static_cast<APawn*>(pawns[0]);
         player_start_transform = fpv_pawn->GetActorTransform();
@@ -105,19 +106,20 @@
         APlayerController* player_controller = this->GetWorld()->GetFirstPlayerController();
         player_start_transform = player_controller->GetViewTarget()->GetActorTransform();
     }
-    global_ned_transform_.reset(new NedTransform(player_start_transform, 
-=======
-    APlayerController* player_controller = this->GetWorld()->GetFirstPlayerController();
-    // Grab player location
-    FTransform player_start_transform = player_controller->GetViewTarget()->GetActorTransform();
     FVector player_loc = player_start_transform.GetLocation();
     // Move the world origin to the player's location (this moves the coordinate system and adds
     // a corresponding offset to all positions to compensate for the shift)
     this->GetWorld()->SetNewWorldOrigin(FIntVector(player_loc) + this->GetWorld()->OriginLocation);
-    // Regrab the player's position after the offset has been added (which should be 0,0 now)
-    player_start_transform = player_controller->GetViewTarget()->GetActorTransform();
-    global_ned_transform_.reset(new NedTransform(player_start_transform,
->>>>>>> e1de671e
+    // Regrab the player's position after the offset has been added (which should be 0,0,0 now)
+    if (have_existing_pawns) {
+        fpv_pawn = static_cast<APawn*>(pawns[0]);
+        player_start_transform = fpv_pawn->GetActorTransform();
+    }
+    else {
+        APlayerController* player_controller = this->GetWorld()->GetFirstPlayerController();
+        player_start_transform = player_controller->GetViewTarget()->GetActorTransform();
+    }
+    global_ned_transform_.reset(new NedTransform(player_start_transform, 
         UAirBlueprintLib::GetWorldToMetersScale(this)));
 
     UAirBlueprintLib::GenerateAssetRegistryMap(this, asset_map);
