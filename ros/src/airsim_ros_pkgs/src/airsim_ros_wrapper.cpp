--- conflicted
+++ resolved
@@ -32,21 +32,14 @@
     host_ip_(host_ip)
     , airsim_client_images_(host_ip)
     , airsim_client_lidar_(host_ip)
-<<<<<<< HEAD
-=======
     , airsim_settings_parser_(host_ip)
->>>>>>> 77fcc101
     , tf_listener_(tf_buffer_)
 {
     ros_clock_.clock.fromSec(0);
     is_used_lidar_timer_cb_queue_ = false;
     is_used_img_timer_cb_queue_ = false;
 
-<<<<<<< HEAD
-    if (AirSimSettings::singleton().simmode_name != "Car") {
-=======
     if (AirSimSettings::singleton().simmode_name != AirSimSettings::kSimModeTypeCar) {
->>>>>>> 77fcc101
         airsim_mode_ = AIRSIM_MODE::DRONE;
         ROS_INFO("Setting ROS wrapper to DRONE mode");
     }
@@ -69,11 +62,7 @@
             airsim_client_ = std::unique_ptr<msr::airlib::RpcLibClientBase>(new msr::airlib::MultirotorRpcLibClient(host_ip_));
         }
         else {
-<<<<<<< HEAD
-            airsim_client_ = std::move(std::unique_ptr<msr::airlib::RpcLibClientBase>(new msr::airlib::CarRpcLibClient(host_ip_)));
-=======
             airsim_client_ = std::unique_ptr<msr::airlib::RpcLibClientBase>(new msr::airlib::CarRpcLibClient(host_ip_));
->>>>>>> 77fcc101
         }
         airsim_client_->confirmConnection();
         airsim_client_images_.confirmConnection();
@@ -203,11 +192,7 @@
                     if (capture_setting.image_type == 0 || capture_setting.image_type == 5 || capture_setting.image_type == 6 || capture_setting.image_type == 7) {
                         current_image_request_vec.push_back(ImageRequest(curr_camera_name, curr_image_type, false, false));
                     }
-<<<<<<< HEAD
-                    // if {DepthPlanner, DepthPerspective,DepthVis, DisparityNormalized}, get float image
-=======
                     // if {DepthPlanar, DepthPerspective,DepthVis, DisparityNormalized}, get float image
->>>>>>> 77fcc101
                     else {
                         current_image_request_vec.push_back(ImageRequest(curr_camera_name, curr_image_type, true));
                     }
@@ -260,14 +245,9 @@
                 case SensorBase::SensorType::Lidar: {
                     std::cout << "Lidar" << std::endl;
                     auto lidar_setting = *static_cast<LidarSetting*>(sensor_setting.get());
-<<<<<<< HEAD
-                    set_nans_to_zeros_in_pose(*vehicle_setting, lidar_setting);
-                    append_static_lidar_tf(vehicle_ros.get(), sensor_name, lidar_setting);
-=======
                     msr::airlib::LidarSimpleParams params;
                     params.initializeFromSettings(lidar_setting);
                     append_static_lidar_tf(vehicle_ros.get(), sensor_name, params);
->>>>>>> 77fcc101
                     sensor_publisher.publisher = nh_private_.advertise<sensor_msgs::PointCloud2>(curr_vehicle_name + "/lidar/" + sensor_name, 10);
                     break;
                 }
@@ -1180,30 +1160,6 @@
 
     if (std::isnan(camera_setting.rotation.roll))
         camera_setting.rotation.roll = vehicle_setting.rotation.roll;
-<<<<<<< HEAD
-}
-
-void AirsimROSWrapper::set_nans_to_zeros_in_pose(const VehicleSetting& vehicle_setting, LidarSetting& lidar_setting) const
-{
-    if (std::isnan(lidar_setting.position.x()))
-        lidar_setting.position.x() = vehicle_setting.position.x();
-
-    if (std::isnan(lidar_setting.position.y()))
-        lidar_setting.position.y() = vehicle_setting.position.y();
-
-    if (std::isnan(lidar_setting.position.z()))
-        lidar_setting.position.z() = vehicle_setting.position.z();
-
-    if (std::isnan(lidar_setting.rotation.yaw))
-        lidar_setting.rotation.yaw = vehicle_setting.rotation.yaw;
-
-    if (std::isnan(lidar_setting.rotation.pitch))
-        lidar_setting.rotation.pitch = vehicle_setting.rotation.pitch;
-
-    if (std::isnan(lidar_setting.rotation.roll))
-        lidar_setting.rotation.roll = vehicle_setting.rotation.roll;
-=======
->>>>>>> 77fcc101
 }
 
 void AirsimROSWrapper::append_static_vehicle_tf(VehicleROS* vehicle_ros, const VehicleSetting& vehicle_setting)
@@ -1237,17 +1193,6 @@
     geometry_msgs::TransformStamped lidar_tf_msg;
     lidar_tf_msg.header.frame_id = vehicle_ros->vehicle_name + "/" + odom_frame_id_;
     lidar_tf_msg.child_frame_id = vehicle_ros->vehicle_name + "/" + lidar_name;
-<<<<<<< HEAD
-    lidar_tf_msg.transform.translation.x = lidar_setting.position.x();
-    lidar_tf_msg.transform.translation.y = lidar_setting.position.y();
-    lidar_tf_msg.transform.translation.z = lidar_setting.position.z();
-    tf2::Quaternion quat;
-    quat.setRPY(lidar_setting.rotation.roll, lidar_setting.rotation.pitch, lidar_setting.rotation.yaw);
-    lidar_tf_msg.transform.rotation.x = quat.x();
-    lidar_tf_msg.transform.rotation.y = quat.y();
-    lidar_tf_msg.transform.rotation.z = quat.z();
-    lidar_tf_msg.transform.rotation.w = quat.w();
-=======
     lidar_tf_msg.transform.translation.x = lidar_setting.relative_pose.position.x();
     lidar_tf_msg.transform.translation.y = lidar_setting.relative_pose.position.y();
     lidar_tf_msg.transform.translation.z = lidar_setting.relative_pose.position.z();
@@ -1255,7 +1200,6 @@
     lidar_tf_msg.transform.rotation.y = lidar_setting.relative_pose.orientation.y();
     lidar_tf_msg.transform.rotation.z = lidar_setting.relative_pose.orientation.z();
     lidar_tf_msg.transform.rotation.w = lidar_setting.relative_pose.orientation.w();
->>>>>>> 77fcc101
 
     if (isENU_) {
         std::swap(lidar_tf_msg.transform.translation.x, lidar_tf_msg.transform.translation.y);
@@ -1359,12 +1303,8 @@
 }
 
 sensor_msgs::ImagePtr AirsimROSWrapper::get_img_msg_from_response(const ImageResponse& img_response,
-<<<<<<< HEAD
-                                                                  const std::string& frame_id)
-=======
                                                                   const ros::Time curr_ros_time,
                                                                   const std::string frame_id)
->>>>>>> 77fcc101
 {
     sensor_msgs::ImagePtr img_msg_ptr = boost::make_shared<sensor_msgs::Image>();
     img_msg_ptr->data = img_response.image_data_uint8;
@@ -1381,7 +1321,8 @@
 }
 
 sensor_msgs::ImagePtr AirsimROSWrapper::get_depth_img_msg_from_response(const ImageResponse& img_response,
-                                                                        const std::string& frame_id)
+                                                                        const ros::Time curr_ros_time,
+                                                                        const std::string frame_id)
 {
     // todo using img_response.image_data_float direclty as done get_img_msg_from_response() throws an error,
     // hence the dependency on opencv and cv_bridge. however, this is an extremely fast op, so no big deal.
@@ -1412,21 +1353,13 @@
 void AirsimROSWrapper::process_and_publish_img_response(const std::vector<ImageResponse>& img_response_vec, const int img_response_idx, const std::string& vehicle_name)
 {
     // todo add option to use airsim time (image_response.TTimePoint) like Gazebo /use_sim_time param
-<<<<<<< HEAD
-
-=======
     ros::Time curr_ros_time = ros::Time::now();
->>>>>>> 77fcc101
     int img_response_idx_internal = img_response_idx;
 
     for (const auto& curr_img_response : img_response_vec) {
         // todo publishing a tf for each capture type seems stupid. but it foolproofs us against render thread's async stuff, I hope.
         // Ideally, we should loop over cameras and then captures, and publish only one tf.
-<<<<<<< HEAD
-        publish_camera_tf(curr_img_response, vehicle_name, curr_img_response.camera_name);
-=======
         publish_camera_tf(curr_img_response, curr_ros_time, vehicle_name, curr_img_response.camera_name);
->>>>>>> 77fcc101
 
         // todo simGetCameraInfo is wrong + also it's only for image type -1.
         // msr::airlib::CameraInfo camera_info = airsim_client_.simGetCameraInfo(curr_img_response.camera_name);
@@ -1436,25 +1369,16 @@
         camera_info_msg_vec_[img_response_idx_internal].header.stamp = airsim_timestamp_to_ros(curr_img_response.time_stamp);
         cam_info_pub_vec_[img_response_idx_internal].publish(camera_info_msg_vec_[img_response_idx_internal]);
 
-<<<<<<< HEAD
-        // DepthPlanner / DepthPerspective / DepthVis / DisparityNormalized
-        if (curr_img_response.pixels_as_float) {
-            image_pub_vec_[img_response_idx_internal].publish(get_depth_img_msg_from_response(curr_img_response,
-=======
         // DepthPlanar / DepthPerspective / DepthVis / DisparityNormalized
         if (curr_img_response.pixels_as_float) {
             image_pub_vec_[img_response_idx_internal].publish(get_depth_img_msg_from_response(curr_img_response,
                                                                                               curr_ros_time,
->>>>>>> 77fcc101
                                                                                               curr_img_response.camera_name + "_optical"));
         }
         // Scene / Segmentation / SurfaceNormals / Infrared
         else {
             image_pub_vec_[img_response_idx_internal].publish(get_img_msg_from_response(curr_img_response,
-<<<<<<< HEAD
-=======
                                                                                         curr_ros_time,
->>>>>>> 77fcc101
                                                                                         curr_img_response.camera_name + "_optical"));
         }
         img_response_idx_internal++;
@@ -1464,11 +1388,7 @@
 // publish camera transforms
 // camera poses are obtained from airsim's client API which are in (local) NED frame.
 // We first do a change of basis to camera optical frame (Z forward, X right, Y down)
-<<<<<<< HEAD
 void AirsimROSWrapper::publish_camera_tf(const ImageResponse& img_response, const std::string& frame_id, const std::string& child_frame_id)
-=======
-void AirsimROSWrapper::publish_camera_tf(const ImageResponse& img_response, const ros::Time& ros_time, const std::string& frame_id, const std::string& child_frame_id)
->>>>>>> 77fcc101
 {
     geometry_msgs::TransformStamped cam_tf_body_msg;
     cam_tf_body_msg.header.stamp = airsim_timestamp_to_ros(img_response.time_stamp);
