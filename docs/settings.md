# AirSim Settings

## Where are Settings Stored?
Windows: `Documents\AirSim`
Linux: `~/Documents/AirSim`

The file is in usual [json format](https://en.wikipedia.org/wiki/JSON). On first startup AirSim would create `settings.json` file with no settings. To avoid problems, always use ASCII format to save json file.

## How to Chose Between Car and Multirotor?
The default is to use multirotor. To use car simple set `"SimMode": "Car"` like this:

```
{
  "SettingsVersion": 1.2,
  "SimMode": "Car"
}
```

To choose multirotor, set `"SimMode": "Multirotor"`. If you want to prompt user to select vehicle type then use `"SimMode": ""`.

## Available Settings and Their Defaults
Below are complete list of settings available along with their default values. If any of the settings is missing from json file, then default value is used. Some default values are simply specified as `""` which means actual value may be chosen based on the vehicle you are using. For example, `ViewMode` setting has default value `""` which translates to `"FlyWithMe"` for drones and `"SpringArmChase"` for cars.

**WARNING:** Do not copy paste all of below in your settings.json. We strongly recommend adding only those settings that you don't want default values. Only required element is `"SettingsVersion"`.

````json
{
  "SimMode": "",
  "ClockType": "",
  "ClockSpeed": 1,
  "LocalHostIp": "127.0.0.1",
  "RecordUIVisible": true,
  "LogMessagesVisible": true,
  "ViewMode": "",
  "RpcEnabled": true,
  "EngineSound": true,
  "PhysicsEngineName": "",
  "Recording": {
    "RecordOnMove": false,
    "RecordInterval": 0.05,
    "Cameras": [
        { "CameraName": "0", "ImageType": 0, "PixelsAsFloat": false, "Compress": true }
    ]
  },
  "CameraDefaults": {
    "CaptureSettings": [
      {
        "ImageType": 0,
        "Width": 256,
        "Height": 144,
        "FOV_Degrees": 90,
        "AutoExposureSpeed": 100,
        "AutoExposureBias": 0,
        "AutoExposureMaxBrightness": 0.64,
        "AutoExposureMinBrightness": 0.03,
        "MotionBlurAmount": 0,
        "TargetGamma": 1.0,
        "ProjectionMode": "",
        "OrthoWidth": 5.12
      }
    ],
    "NoiseSettings": [
      {
        "Enabled": false,
        "ImageType": 0,

        "RandContrib": 0.2,
        "RandSpeed": 100000.0,
        "RandSize": 500.0,
        "RandDensity": 2,

        "HorzWaveContrib":0.03,			
        "HorzWaveStrength": 0.08,
        "HorzWaveVertSize": 1.0,
        "HorzWaveScreenSize": 1.0,
        
        "HorzNoiseLinesContrib": 1.0,
        "HorzNoiseLinesDensityY": 0.01,
        "HorzNoiseLinesDensityXY": 0.5,
        
        "HorzDistortionContrib": 1.0,
        "HorzDistortionStrength": 0.002
      }
    ],
    "Gimbal": {
      "Stabilization": 0,
      "Pitch": NaN, "Roll": NaN, "Yaw": NaN
    }
    "X": NaN, "Y": NaN, "Z": NaN,
    "Pitch": NaN, "Roll": NaN, "Yaw": NaN    
  },
  "OriginGeopoint": {
    "Latitude": 47.641468,
    "Latitude": -122.140165,
    "Altitude": 122
  },
  "TimeOfDay": {
    "Enabled": false,
    "StartDateTime": "",
    "CelestialClockSpeed": 1,
    "StartDateTimeDst": false,
    "UpdateIntervalSecs": 60
  },
  "SubWindows": [
    {"WindowID": 0, "CameraName": "0", "ImageType": 3, "Visible": false},
    {"WindowID": 1, "CameraName": "0", "ImageType": 5, "Visible": false},
    {"WindowID": 2, "CameraName": "0", "ImageType": 0, "Visible": false}    
  ],
  "SegmentationSettings": {
    "InitMethod": "",
    "MeshNamingMethod": "",
    "OverrideExisting": false
  },
  "PawnPaths": {
    "BareboneCar": {"PawnBP": "Class'/AirSim/VehicleAdv/Vehicle/VehicleAdvPawn.VehicleAdvPawn_C'"},
    "DefaultCar": {"PawnBP": "Class'/AirSim/VehicleAdv/SUV/SuvCarPawn.SuvCarPawn_C'"},
    "DefaultQuadrotor": {"PawnBP": "Class'/AirSim/Blueprints/BP_FlyingPawn.BP_FlyingPawn_C'"},
    "DefaultComputerVision": {"PawnBP": "Class'/AirSim/Blueprints/BP_ComputerVisionPawn.BP_ComputerVisionPawn_C'"}
  },
  "Vehicles":
    "SimpleFlight": {
      "VehicleType": "SimpleFlight",
      "DefaultVehicleState": "Armed",
      "AutoCreate": true,
      "PawnPath": "",
      "EnableCollisionPassthrogh": false,
      "EnableCollisions": true,
      "AllowAPIAlways": true,
      "RC": {
        "RemoteControlID": 0,
        "AllowAPIWhenDisconnected": false
      },
      "Cameras": {   
        //same elements as CameraDefaults above, key as name
      },
      "X": NaN, "Y": NaN, "Z": NaN,
      "Pitch": NaN, "Roll": NaN, "Yaw": NaN
    },
    "PhysXCar": {
      "VehicleType": "PhysXCar",
      "DefaultVehicleState": "",
      "AutoCreate": true,
      "PawnPath": "",
      "EnableCollisionPassthrogh": false,
      "EnableCollisions": true,
      "RC": {
        "RemoteControlID": -1
      },
      "Cameras": {   
        //same elements as CameraDefaults above, key as name
<<<<<<< HEAD
      }
    },
	"SpeedUnitFactor": 1.0,
	"SpeedUnitLabel": "m/s"
=======
      },
      "X": NaN, "Y": NaN, "Z": NaN,
      "Pitch": NaN, "Roll": NaN, "Yaw": NaN      
    }
>>>>>>> 05e58aea
  }
}
````

## SimMode
SimMode determines which simulation mode will be used. Below are currently supported values: 
- `""`: prompt user to select vehicle type multirotor or car
- `"Multirotor"`: Use multirotor simulation
- `"Car"`: Use car simulation
- `"ComputerVision"`: Use only camera, no vehicle or physics

## ViewMode 
The ViewMode determines which camera to use as default and how camera will follow the vehicle. For multirotors, the default ViewMode is `"FlyWithMe"` while for cars the default ViewMode is `"SpringArmChase"`.

* `FlyWithMe`: Chase the vehicle from behind with 6 degrees of freedom
* `GroundObserver`: Chase the vehicle from 6' above the ground but with full freedom in XY plane.
* `Fpv`: View the scene from front camera of vehicle
* `Manual`: Don't move camera automatically. Use arrow keys and ASWD keys for move camera manually.
* `SpringArmChase`: Chase the vehicle with camera mounted on (invisible) arm that is attached to the vehicle via spring (so it has some latency in movement).
* `NoDisplay`: This will freeze rendering for main screen however rendering for subwindows, recording and APIs remain active. This mode is useful to save resources in "headless" mode where you are only interested in getting images and don't care about what gets rendered on main screen. This may also improve FPS for recording images.

## TimeOfDay
This setting controls the position of Sun in the environment. By default `Enabled` is false which means Sun's position is left at whatever was the default in the environment and it doesn't change over the time. If `Enabled` is true then Sun position is computed using longitude, latitude and altitude specified in `OriginGeopoint` section for the date specified in `StartDateTime` in the string format as `%Y-%m-%d %H:%M:%S`, for example, `2018-02-12 15:20:00`. If this string is empty then current date and time is used. If `StartDateTimeDst` is true then we adjust for day light savings time. The Sun's position is then continuously updated at the interval specified in `UpdateIntervalSecs`. In some cases, it might be desirable to have celestial clock run faster or slower than simulation clock. This can be specified using `CelestialClockSpeed`, for example, value 100 means for every 1 second of simulation clock, Sun's position is advanced by 100 seconds so Sun will move in sky much faster.

## OriginGeopoint
This setting specifies the latitude, longitude and altitude of the Player Start component placed in the Unreal environment. The vehicle's home point is computed using this transformation. Note that all coordinates exposed via APIs are using NED system in SI units which means each vehicle starts at (0, 0, 0) in NED system. Time of Day settings are computed for geographical coordinates specified in `OriginGeopoint`.

## SubWindows
This setting determines what is shown in each of 3 subwindows which are visible when you press 0 key. The WindowsID can be 0 to 2, CameraName is any [available camera](image_apis.md#available_cameras) on the vehicle. ImageType integer value determines what kind of image gets shown according to [ImageType enum](image_apis.md#available-imagetype). For example, for car vehicles below shows driver view, front bumper view and rear view as scene, depth and surface normals respectively.
```
  "SubWindows": [
    {"WindowID": 0, "ImageType": 0, "CameraName": "3", "Visible": true},
    {"WindowID": 1, "ImageType": 3, "CameraName": "0", "Visible": true},
    {"WindowID": 2, "ImageType": 6, "CameraName": "4", "Visible": true}
  ]
```
## Recording
The recording feature allows you to record data such as position, orientation, velocity along with the captured image at specified intervals. You can start recording by pressing red Record button on lower right or the R key. The data is stored in the `Documents\AirSim` folder, in a time stamped subfolder for each recording session, as tab separated file.

* `RecordInterval`: specifies minimal interval in seconds between capturing two images.
* `RecordOnMove`: specifies that do not record frame if there was vehicle's position or orientation hasn't changed.
* `Cameras`: this element controls which cameras are used to capture images. By default scene image from camera 0 is recorded as compressed png format. This setting is json array so you can specify multiple cameras to capture images, each with potentially different [image types](settings.md#image-capture-settings). When PixelsAsFloat is true, image is saved as [pfm](pfm.md) file instead of png file.

## ClockSpeed
This setting allows you to set the speed of simulation clock with respect to wall clock. For example, value of 5.0 would mean simulation clock has 5 seconds elapsed when wall clock has 1 second elapsed (i.e. simulation is running faster). The value of 0.1 means that simulation clock is 10X slower than wall clock. The value of 1 means simulation is running in real time. It is important to realize that quality of simulation may decrease as the simulation clock runs faster. You might see artifacts like object moving past obstacles because collision is not detected. However slowing down simulation clock (i.e. values < 1.0) generally improves the quality of simulation.

## Segmentation Settings
The `InitMethod` determines how object IDs are initialized at startup to generate [segmentation](image_apis.md#segmentation). The value "" or "CommonObjectsRandomIDs" (default) means assign random IDs to each object at startup. This will generate segmentation view with random colors assign to each object. The value "None" means don't initialize object IDs. This will cause segmentation view to have single solid colors. This mode is useful if you plan to set up object IDs using [APIs](image_apis.md#segmentation) and it can save lot of delay at startup for large environments like CityEnviron.

 If `OverrideExisting` is false then initialization does not alter non-zero object IDs already assigned otherwise it does.

 If `MeshNamingMethod` is "" or "OwnerName" then we use mesh's owner name to generate random hash as object IDs. If its "StaticMeshName" then we use static mesh's name to generate random hash as object IDs. Note that it is not possible to tell individual instances of the same static mesh apart this way, but the names are often more intuitive.

## Camera Settings
The `CameraDefaults` element at root level specifies defaults used for all cameras. These defaults can be overridden for individual camera in `Cameras` element inside `Vehicles` as described later.

### Note on ImageType element
The `ImageType` element in JSON array determines which image type that settings applies to. The valid values are described in [ImageType section](image_apis.md#available-imagetype). In addition, we also support special value `ImageType: -1` to apply the settings to external camera (i.e. what you are looking at on the screen).

For example, `CaptureSettings` element is json array so you can add settings for multiple image types easily.

### CaptureSettings
The `CaptureSettings` determines how different image types such as scene, depth, disparity, surface normals and segmentation views are rendered. The Width, Height and FOV settings should be self explanatory. The AutoExposureSpeed decides how fast eye adaptation works. We set to generally high value such as 100 to avoid artifacts in image capture. Similarly we set MotionBlurAmount to 0 by default to avoid artifacts in ground truth images. The `ProjectionMode` decides the projection used by the capture camera and can take value "perspective" (default) or "orthographic". If projection mode is "orthographic" then `OrthoWidth` determines width of projected area captured in meters.

For explanation of other settings, please see [this article](https://docs.unrealengine.com/latest/INT/Engine/Rendering/PostProcessEffects/AutomaticExposure/). 

### NoiseSettings
The `NoiseSettings` allows to add noise to the specified image type with a goal of simulating camera sensor noise, interference and other artifacts. By default no noise is added, i.e., `Enabled: false`. If you set `Enabled: true` then following different types of noise and interference artifacts are enabled, each can be further tuned using setting. The noise effects are implemented as shader created as post processing material in Unreal Engine called [CameraSensorNoise](https://github.com/Microsoft/AirSim/blob/master/Unreal/Plugins/AirSim/Content/HUDAssets/CameraSensorNoise.uasset).

Demo of camera noise and interference simulation:

[![AirSim Drone Demo Video](images/camera_noise_demo.png)](https://youtu.be/1BeCEZmQyp0)

#### Random noise
This adds random noise blobs with following parameters.
* `RandContrib`: This determines blend ratio of noise pixel with image pixel, 0 means no noise and 1 means only noise.
* `RandSpeed`: This determines how fast noise fluctuates, 1 means no fluctuation and higher values like 1E6 means full fluctuation.
* `RandSize`: This determines how coarse noise is, 1 means every pixel has its own noise while higher value means more than 1 pixels share same noise value.
* `RandDensity`: This determines how many pixels out of total will have noise, 1 means all pixels while higher value means lesser number of pixels (exponentially).

#### Horizontal bump distortion
This adds horizontal bumps / flickering / ghosting effect.
* `HorzWaveContrib`: This determines blend ratio of noise pixel with image pixel, 0 means no noise and 1 means only noise.
* `HorzWaveStrength`: This determines overall strength of the effect.
* `HorzWaveVertSize`: This determines how many vertical pixels would be effected by the effect.
* `HorzWaveScreenSize`: This determines how much of the screen is effected by the effect.

#### Horizontal noise lines
This adds regions of noise on horizontal lines.
* `HorzNoiseLinesContrib`: This determines blend ratio of noise pixel with image pixel, 0 means no noise and 1 means only noise.
* `HorzNoiseLinesDensityY`: This determines how many pixels in horizontal line gets affected.
* `HorzNoiseLinesDensityXY`: This determines how many lines on screen gets affected.

#### Horizontal line distortion
This adds fluctuations on horizontal line.
* `HorzDistortionContrib`: This determines blend ratio of noise pixel with image pixel, 0 means no noise and 1 means only noise.
* `HorzDistortionStrength`: This determines how large is the distortion.

### Gimbal
The `Gimbal` element allows to freeze camera orientation for pitch, roll and/or yaw. This setting is ignored unless `ImageType` is -1. The `Stabilization` is defaulted to 0 meaning no gimbal i.e. camera orientation changes with body orientation on all axis. The value of 1 means full stabilization. The value between 0 to 1 acts as a weight for fixed angles specified (in degrees, in world-frame) in `Pitch`, `Roll` and `Yaw` elements and orientation of the vehicle body. When any of the angles is omitted from json or set to NaN, that angle is not stabilized (i.e. it moves along with vehicle body).

## Vehicles Settings
Each simulation mode will go through the list of vehicles specified in this setting and create the ones that has `"AutoCreate": true`. Each vehicle specified in this setting has key which becomes the name of the vehicle. If `"Vehicles"` element is missing then this list is populated with default car named "PhysXCar" and default multirotor named "SimpleFlight".

### Common Vehicle Setting
- `VehicleType`: This could be either `PhysXCar`, `SimpleFlight`, `PX4Multirotor` or `ComputerVision`. There is no default value therefore this element must be specified.
- `PawnPath`: This allows to override the pawn blueprint to use for the vehicle. For example, you may create new pawn blueprint derived from ACarPawn for a warehouse robot in your own project outside the AirSim code and then specify its path here. See also [PawnPaths](#PawnPaths).
- `DefaultVehicleState`: Possible value for multirotors is `Armed` or `Disarmed`.
- `AutoCreate`: If true then this vehicle would be spawned (if supported by selected sim mode).
- `RC`: This sub-element allows to specify which remote controller to use for vehicle using `RemoteControlID`. The value of -1 means use keyboard (not supported yet for multirotors). The value >= 0 specifies one of many remote controllers connected to the system. The list of available RCs can be seen in Game Controllers panel in Windows, for example.
- `X, Y, Z, Yaw, Roll, Pitch`: These elements allows you to specify the initial position and orientation of the vehicle. Position is in NED coordinates in SI units with origin set to Player Start location in Unreal environment. The orientation is specified in degrees.
- `IsFpvVehicle`: This setting allows to specify which vehicle camera will follow and the view that will be shown when ViewMode is set to Fpv. By default, AirSim selects the first vehicle in settings as FPV vehicle.
- `Cameras`: This element specifies camera settings for vehicle. The key in this element is name of the [available camera](image_apis.md#available_cameras) and the value is same as `CameraDefaults` as described above. For example, to change FOV for the front center camera to 120 degrees, you can use this for `Vehicles` setting:

```json
"Vehicles": {
    "FishEyeDrone": {
      "VehicleType": "SimpleFlight",
      "Cameras": {
        "front-center": {
          "CaptureSettings": [
            {
              "ImageType": 0,
              "FOV_Degrees": 120
            }
          ]
        }
      }
    }
}
```

### Using PX4
By default we use [simple_flight](simple_flight.md) so you don't have to do separate HITL or SITL setups. We also support ["PX4"](px4_setup.md) for advanced users. To use PX4 with AirSim, you can use the following for `Vehicles` setting:

```
"Vehicles": {
    "PX4": {
      "VehicleType": "PX4Multirotor",
    }
}
```

#### Additional PX4 Settings

The defaults for PX4 is to enable hardware-in-loop setup. There are various other settings available for PX4 as follows with their default values:

```
"Vehicles": {
    "PX4": {
      "VehicleType": "PX4Multirotor",

      "LogViewerHostIp": "127.0.0.1",
      "LogViewerPort": 14388,
      "OffboardCompID": 1,
      "OffboardSysID": 134,
      "QgcHostIp": "127.0.0.1",
      "QgcPort": 14550,
      "SerialBaudRate": 115200,
      "SerialPort": "*",
      "SimCompID": 42,
      "SimSysID": 142,
      "SitlIp": "127.0.0.1",
      "SitlPort": 14556,
      "UdpIp": "127.0.0.1",
      "UdpPort": 14560,
      "UseSerial": true,
      "VehicleCompID": 1,
      "VehicleSysID": 135,
      "Model": "Generic",
      "LocalHostIp": "127.0.0.1"
    }
}
```

These settings define the MavLink SystemId and ComponentId for the Simulator (SimSysID, SimCompID), and for an optional external renderer (ExtRendererSysID, ExtRendererCompID)
and the node that allows remote control of the drone from another app this is called the Air Control node (AirControlSysID, AirControlCompID).

If you want the simulator to also talk to your ground control app (like QGroundControl) you can also set the UDP address for that in case you want to run
that on a different machine (QgcHostIp,QgcPort).

You can connect the simulator to the LogViewer app, provided in this repo, by setting the UDP address for that (LogViewerHostIp,LogViewerPort).

And for each flying drone added to the simulator there is a named block of additional settings.  In the above you see the default name "PX4".   You can change this name from the Unreal Editor when you add a new BP_FlyingPawn asset.  You will see these properties grouped under the category "MavLink". The MavLink node for this pawn can be remote over UDP or it can be connected to a local serial port.  If serial then set UseSerial to true, otherwise set UseSerial to false and set the appropriate bard rate.  The default of 115200 works with Pixhawk version 2 over USB.

## Other Settings

### EngineSound
To turn off the engine sound use [setting](settings.md) `"EngineSound": false`. Currently this setting applies only to car.

### PawnPaths
This allows you to specify your own vehicle pawn blueprints, for example, you can replace the default car in AirSim with your own car. Your vehicle BP can reside in Content folder of your own Unreal project (i.e. outside of AirSim plugin folder). For example, if you have a car BP located in file `Content\MyCar\MySedanBP.uasset` in your project then you can set `"DefaultCar": {"PawnBP":"Class'/Game/MyCar/MySedanBP.MySedanBP_C'"}`. The `XYZ.XYZ_C` is a special notation required to specify class for BP `XYZ`. Please note that your BP must be derived from CarPawn class. By default this is not the case but you can re-parent the BP using the "Class Settings" button in toolbar in UE editor after you open the BP and then choosing "Car Pawn" for Parent Class settings in Class Options. It's also a good idea to disable "Auto Possess Player" and "Auto Possess AI" as well as set AI Controller Class to None in BP details. Please make sure your asset is included for cooking in packaging options if you are creating binary.

### PhysicsEngineName
For cars, we support only PhysX for now (regardless of value in this setting). For multirotors, we support `"FastPhysicsEngine"` only.

### LocalHostIp Setting
Now when connecting to remote machines you may need to pick a specific Ethernet adapter to reach those machines, for example, it might be
over Ethernet or over Wi-Fi, or some other special virtual adapter or a VPN.  Your PC may have multiple networks, and those networks might not
be allowed to talk to each other, in which case the UDP messages from one network will not get through to the others.

So the LocalHostIp allows you to configure how you are reaching those machines.  The default of 127.0.0.1 is not able to reach external machines, 
this default is only used when everything you are talking to is contained on a single PC.

### SpeedUnitFactor
Applies a scale factor to the speed units displayed. Used in conjunction with SpeedUnitLabel.

### SpeedUnitLabel
Specifies the units for speed that are displayed.  Used in conjunction with SpeedUnitFactor.<|MERGE_RESOLUTION|>--- conflicted
+++ resolved
@@ -1,370 +1,365 @@
-# AirSim Settings
-
-## Where are Settings Stored?
-Windows: `Documents\AirSim`
-Linux: `~/Documents/AirSim`
-
-The file is in usual [json format](https://en.wikipedia.org/wiki/JSON). On first startup AirSim would create `settings.json` file with no settings. To avoid problems, always use ASCII format to save json file.
-
-## How to Chose Between Car and Multirotor?
-The default is to use multirotor. To use car simple set `"SimMode": "Car"` like this:
-
-```
-{
-  "SettingsVersion": 1.2,
-  "SimMode": "Car"
-}
-```
-
-To choose multirotor, set `"SimMode": "Multirotor"`. If you want to prompt user to select vehicle type then use `"SimMode": ""`.
-
-## Available Settings and Their Defaults
-Below are complete list of settings available along with their default values. If any of the settings is missing from json file, then default value is used. Some default values are simply specified as `""` which means actual value may be chosen based on the vehicle you are using. For example, `ViewMode` setting has default value `""` which translates to `"FlyWithMe"` for drones and `"SpringArmChase"` for cars.
-
-**WARNING:** Do not copy paste all of below in your settings.json. We strongly recommend adding only those settings that you don't want default values. Only required element is `"SettingsVersion"`.
-
-````json
-{
-  "SimMode": "",
-  "ClockType": "",
-  "ClockSpeed": 1,
-  "LocalHostIp": "127.0.0.1",
-  "RecordUIVisible": true,
-  "LogMessagesVisible": true,
-  "ViewMode": "",
-  "RpcEnabled": true,
-  "EngineSound": true,
-  "PhysicsEngineName": "",
-  "Recording": {
-    "RecordOnMove": false,
-    "RecordInterval": 0.05,
-    "Cameras": [
-        { "CameraName": "0", "ImageType": 0, "PixelsAsFloat": false, "Compress": true }
-    ]
-  },
-  "CameraDefaults": {
-    "CaptureSettings": [
-      {
-        "ImageType": 0,
-        "Width": 256,
-        "Height": 144,
-        "FOV_Degrees": 90,
-        "AutoExposureSpeed": 100,
-        "AutoExposureBias": 0,
-        "AutoExposureMaxBrightness": 0.64,
-        "AutoExposureMinBrightness": 0.03,
-        "MotionBlurAmount": 0,
-        "TargetGamma": 1.0,
-        "ProjectionMode": "",
-        "OrthoWidth": 5.12
-      }
-    ],
-    "NoiseSettings": [
-      {
-        "Enabled": false,
-        "ImageType": 0,
-
-        "RandContrib": 0.2,
-        "RandSpeed": 100000.0,
-        "RandSize": 500.0,
-        "RandDensity": 2,
-
-        "HorzWaveContrib":0.03,			
-        "HorzWaveStrength": 0.08,
-        "HorzWaveVertSize": 1.0,
-        "HorzWaveScreenSize": 1.0,
-        
-        "HorzNoiseLinesContrib": 1.0,
-        "HorzNoiseLinesDensityY": 0.01,
-        "HorzNoiseLinesDensityXY": 0.5,
-        
-        "HorzDistortionContrib": 1.0,
-        "HorzDistortionStrength": 0.002
-      }
-    ],
-    "Gimbal": {
-      "Stabilization": 0,
-      "Pitch": NaN, "Roll": NaN, "Yaw": NaN
-    }
-    "X": NaN, "Y": NaN, "Z": NaN,
-    "Pitch": NaN, "Roll": NaN, "Yaw": NaN    
-  },
-  "OriginGeopoint": {
-    "Latitude": 47.641468,
-    "Latitude": -122.140165,
-    "Altitude": 122
-  },
-  "TimeOfDay": {
-    "Enabled": false,
-    "StartDateTime": "",
-    "CelestialClockSpeed": 1,
-    "StartDateTimeDst": false,
-    "UpdateIntervalSecs": 60
-  },
-  "SubWindows": [
-    {"WindowID": 0, "CameraName": "0", "ImageType": 3, "Visible": false},
-    {"WindowID": 1, "CameraName": "0", "ImageType": 5, "Visible": false},
-    {"WindowID": 2, "CameraName": "0", "ImageType": 0, "Visible": false}    
-  ],
-  "SegmentationSettings": {
-    "InitMethod": "",
-    "MeshNamingMethod": "",
-    "OverrideExisting": false
-  },
-  "PawnPaths": {
-    "BareboneCar": {"PawnBP": "Class'/AirSim/VehicleAdv/Vehicle/VehicleAdvPawn.VehicleAdvPawn_C'"},
-    "DefaultCar": {"PawnBP": "Class'/AirSim/VehicleAdv/SUV/SuvCarPawn.SuvCarPawn_C'"},
-    "DefaultQuadrotor": {"PawnBP": "Class'/AirSim/Blueprints/BP_FlyingPawn.BP_FlyingPawn_C'"},
-    "DefaultComputerVision": {"PawnBP": "Class'/AirSim/Blueprints/BP_ComputerVisionPawn.BP_ComputerVisionPawn_C'"}
-  },
-  "Vehicles":
-    "SimpleFlight": {
-      "VehicleType": "SimpleFlight",
-      "DefaultVehicleState": "Armed",
-      "AutoCreate": true,
-      "PawnPath": "",
-      "EnableCollisionPassthrogh": false,
-      "EnableCollisions": true,
-      "AllowAPIAlways": true,
-      "RC": {
-        "RemoteControlID": 0,
-        "AllowAPIWhenDisconnected": false
-      },
-      "Cameras": {   
-        //same elements as CameraDefaults above, key as name
-      },
-      "X": NaN, "Y": NaN, "Z": NaN,
-      "Pitch": NaN, "Roll": NaN, "Yaw": NaN
-    },
-    "PhysXCar": {
-      "VehicleType": "PhysXCar",
-      "DefaultVehicleState": "",
-      "AutoCreate": true,
-      "PawnPath": "",
-      "EnableCollisionPassthrogh": false,
-      "EnableCollisions": true,
-      "RC": {
-        "RemoteControlID": -1
-      },
-      "Cameras": {   
-        //same elements as CameraDefaults above, key as name
-<<<<<<< HEAD
-      }
-    },
-	"SpeedUnitFactor": 1.0,
-	"SpeedUnitLabel": "m/s"
-=======
-      },
-      "X": NaN, "Y": NaN, "Z": NaN,
-      "Pitch": NaN, "Roll": NaN, "Yaw": NaN      
-    }
->>>>>>> 05e58aea
-  }
-}
-````
-
-## SimMode
-SimMode determines which simulation mode will be used. Below are currently supported values: 
-- `""`: prompt user to select vehicle type multirotor or car
-- `"Multirotor"`: Use multirotor simulation
-- `"Car"`: Use car simulation
-- `"ComputerVision"`: Use only camera, no vehicle or physics
-
-## ViewMode 
-The ViewMode determines which camera to use as default and how camera will follow the vehicle. For multirotors, the default ViewMode is `"FlyWithMe"` while for cars the default ViewMode is `"SpringArmChase"`.
-
-* `FlyWithMe`: Chase the vehicle from behind with 6 degrees of freedom
-* `GroundObserver`: Chase the vehicle from 6' above the ground but with full freedom in XY plane.
-* `Fpv`: View the scene from front camera of vehicle
-* `Manual`: Don't move camera automatically. Use arrow keys and ASWD keys for move camera manually.
-* `SpringArmChase`: Chase the vehicle with camera mounted on (invisible) arm that is attached to the vehicle via spring (so it has some latency in movement).
-* `NoDisplay`: This will freeze rendering for main screen however rendering for subwindows, recording and APIs remain active. This mode is useful to save resources in "headless" mode where you are only interested in getting images and don't care about what gets rendered on main screen. This may also improve FPS for recording images.
-
-## TimeOfDay
-This setting controls the position of Sun in the environment. By default `Enabled` is false which means Sun's position is left at whatever was the default in the environment and it doesn't change over the time. If `Enabled` is true then Sun position is computed using longitude, latitude and altitude specified in `OriginGeopoint` section for the date specified in `StartDateTime` in the string format as `%Y-%m-%d %H:%M:%S`, for example, `2018-02-12 15:20:00`. If this string is empty then current date and time is used. If `StartDateTimeDst` is true then we adjust for day light savings time. The Sun's position is then continuously updated at the interval specified in `UpdateIntervalSecs`. In some cases, it might be desirable to have celestial clock run faster or slower than simulation clock. This can be specified using `CelestialClockSpeed`, for example, value 100 means for every 1 second of simulation clock, Sun's position is advanced by 100 seconds so Sun will move in sky much faster.
-
-## OriginGeopoint
-This setting specifies the latitude, longitude and altitude of the Player Start component placed in the Unreal environment. The vehicle's home point is computed using this transformation. Note that all coordinates exposed via APIs are using NED system in SI units which means each vehicle starts at (0, 0, 0) in NED system. Time of Day settings are computed for geographical coordinates specified in `OriginGeopoint`.
-
-## SubWindows
-This setting determines what is shown in each of 3 subwindows which are visible when you press 0 key. The WindowsID can be 0 to 2, CameraName is any [available camera](image_apis.md#available_cameras) on the vehicle. ImageType integer value determines what kind of image gets shown according to [ImageType enum](image_apis.md#available-imagetype). For example, for car vehicles below shows driver view, front bumper view and rear view as scene, depth and surface normals respectively.
-```
-  "SubWindows": [
-    {"WindowID": 0, "ImageType": 0, "CameraName": "3", "Visible": true},
-    {"WindowID": 1, "ImageType": 3, "CameraName": "0", "Visible": true},
-    {"WindowID": 2, "ImageType": 6, "CameraName": "4", "Visible": true}
-  ]
-```
-## Recording
-The recording feature allows you to record data such as position, orientation, velocity along with the captured image at specified intervals. You can start recording by pressing red Record button on lower right or the R key. The data is stored in the `Documents\AirSim` folder, in a time stamped subfolder for each recording session, as tab separated file.
-
-* `RecordInterval`: specifies minimal interval in seconds between capturing two images.
-* `RecordOnMove`: specifies that do not record frame if there was vehicle's position or orientation hasn't changed.
-* `Cameras`: this element controls which cameras are used to capture images. By default scene image from camera 0 is recorded as compressed png format. This setting is json array so you can specify multiple cameras to capture images, each with potentially different [image types](settings.md#image-capture-settings). When PixelsAsFloat is true, image is saved as [pfm](pfm.md) file instead of png file.
-
-## ClockSpeed
-This setting allows you to set the speed of simulation clock with respect to wall clock. For example, value of 5.0 would mean simulation clock has 5 seconds elapsed when wall clock has 1 second elapsed (i.e. simulation is running faster). The value of 0.1 means that simulation clock is 10X slower than wall clock. The value of 1 means simulation is running in real time. It is important to realize that quality of simulation may decrease as the simulation clock runs faster. You might see artifacts like object moving past obstacles because collision is not detected. However slowing down simulation clock (i.e. values < 1.0) generally improves the quality of simulation.
-
-## Segmentation Settings
-The `InitMethod` determines how object IDs are initialized at startup to generate [segmentation](image_apis.md#segmentation). The value "" or "CommonObjectsRandomIDs" (default) means assign random IDs to each object at startup. This will generate segmentation view with random colors assign to each object. The value "None" means don't initialize object IDs. This will cause segmentation view to have single solid colors. This mode is useful if you plan to set up object IDs using [APIs](image_apis.md#segmentation) and it can save lot of delay at startup for large environments like CityEnviron.
-
- If `OverrideExisting` is false then initialization does not alter non-zero object IDs already assigned otherwise it does.
-
- If `MeshNamingMethod` is "" or "OwnerName" then we use mesh's owner name to generate random hash as object IDs. If its "StaticMeshName" then we use static mesh's name to generate random hash as object IDs. Note that it is not possible to tell individual instances of the same static mesh apart this way, but the names are often more intuitive.
-
-## Camera Settings
-The `CameraDefaults` element at root level specifies defaults used for all cameras. These defaults can be overridden for individual camera in `Cameras` element inside `Vehicles` as described later.
-
-### Note on ImageType element
-The `ImageType` element in JSON array determines which image type that settings applies to. The valid values are described in [ImageType section](image_apis.md#available-imagetype). In addition, we also support special value `ImageType: -1` to apply the settings to external camera (i.e. what you are looking at on the screen).
-
-For example, `CaptureSettings` element is json array so you can add settings for multiple image types easily.
-
-### CaptureSettings
-The `CaptureSettings` determines how different image types such as scene, depth, disparity, surface normals and segmentation views are rendered. The Width, Height and FOV settings should be self explanatory. The AutoExposureSpeed decides how fast eye adaptation works. We set to generally high value such as 100 to avoid artifacts in image capture. Similarly we set MotionBlurAmount to 0 by default to avoid artifacts in ground truth images. The `ProjectionMode` decides the projection used by the capture camera and can take value "perspective" (default) or "orthographic". If projection mode is "orthographic" then `OrthoWidth` determines width of projected area captured in meters.
-
-For explanation of other settings, please see [this article](https://docs.unrealengine.com/latest/INT/Engine/Rendering/PostProcessEffects/AutomaticExposure/). 
-
-### NoiseSettings
-The `NoiseSettings` allows to add noise to the specified image type with a goal of simulating camera sensor noise, interference and other artifacts. By default no noise is added, i.e., `Enabled: false`. If you set `Enabled: true` then following different types of noise and interference artifacts are enabled, each can be further tuned using setting. The noise effects are implemented as shader created as post processing material in Unreal Engine called [CameraSensorNoise](https://github.com/Microsoft/AirSim/blob/master/Unreal/Plugins/AirSim/Content/HUDAssets/CameraSensorNoise.uasset).
-
-Demo of camera noise and interference simulation:
-
-[![AirSim Drone Demo Video](images/camera_noise_demo.png)](https://youtu.be/1BeCEZmQyp0)
-
-#### Random noise
-This adds random noise blobs with following parameters.
-* `RandContrib`: This determines blend ratio of noise pixel with image pixel, 0 means no noise and 1 means only noise.
-* `RandSpeed`: This determines how fast noise fluctuates, 1 means no fluctuation and higher values like 1E6 means full fluctuation.
-* `RandSize`: This determines how coarse noise is, 1 means every pixel has its own noise while higher value means more than 1 pixels share same noise value.
-* `RandDensity`: This determines how many pixels out of total will have noise, 1 means all pixels while higher value means lesser number of pixels (exponentially).
-
-#### Horizontal bump distortion
-This adds horizontal bumps / flickering / ghosting effect.
-* `HorzWaveContrib`: This determines blend ratio of noise pixel with image pixel, 0 means no noise and 1 means only noise.
-* `HorzWaveStrength`: This determines overall strength of the effect.
-* `HorzWaveVertSize`: This determines how many vertical pixels would be effected by the effect.
-* `HorzWaveScreenSize`: This determines how much of the screen is effected by the effect.
-
-#### Horizontal noise lines
-This adds regions of noise on horizontal lines.
-* `HorzNoiseLinesContrib`: This determines blend ratio of noise pixel with image pixel, 0 means no noise and 1 means only noise.
-* `HorzNoiseLinesDensityY`: This determines how many pixels in horizontal line gets affected.
-* `HorzNoiseLinesDensityXY`: This determines how many lines on screen gets affected.
-
-#### Horizontal line distortion
-This adds fluctuations on horizontal line.
-* `HorzDistortionContrib`: This determines blend ratio of noise pixel with image pixel, 0 means no noise and 1 means only noise.
-* `HorzDistortionStrength`: This determines how large is the distortion.
-
-### Gimbal
-The `Gimbal` element allows to freeze camera orientation for pitch, roll and/or yaw. This setting is ignored unless `ImageType` is -1. The `Stabilization` is defaulted to 0 meaning no gimbal i.e. camera orientation changes with body orientation on all axis. The value of 1 means full stabilization. The value between 0 to 1 acts as a weight for fixed angles specified (in degrees, in world-frame) in `Pitch`, `Roll` and `Yaw` elements and orientation of the vehicle body. When any of the angles is omitted from json or set to NaN, that angle is not stabilized (i.e. it moves along with vehicle body).
-
-## Vehicles Settings
-Each simulation mode will go through the list of vehicles specified in this setting and create the ones that has `"AutoCreate": true`. Each vehicle specified in this setting has key which becomes the name of the vehicle. If `"Vehicles"` element is missing then this list is populated with default car named "PhysXCar" and default multirotor named "SimpleFlight".
-
-### Common Vehicle Setting
-- `VehicleType`: This could be either `PhysXCar`, `SimpleFlight`, `PX4Multirotor` or `ComputerVision`. There is no default value therefore this element must be specified.
-- `PawnPath`: This allows to override the pawn blueprint to use for the vehicle. For example, you may create new pawn blueprint derived from ACarPawn for a warehouse robot in your own project outside the AirSim code and then specify its path here. See also [PawnPaths](#PawnPaths).
-- `DefaultVehicleState`: Possible value for multirotors is `Armed` or `Disarmed`.
-- `AutoCreate`: If true then this vehicle would be spawned (if supported by selected sim mode).
-- `RC`: This sub-element allows to specify which remote controller to use for vehicle using `RemoteControlID`. The value of -1 means use keyboard (not supported yet for multirotors). The value >= 0 specifies one of many remote controllers connected to the system. The list of available RCs can be seen in Game Controllers panel in Windows, for example.
-- `X, Y, Z, Yaw, Roll, Pitch`: These elements allows you to specify the initial position and orientation of the vehicle. Position is in NED coordinates in SI units with origin set to Player Start location in Unreal environment. The orientation is specified in degrees.
-- `IsFpvVehicle`: This setting allows to specify which vehicle camera will follow and the view that will be shown when ViewMode is set to Fpv. By default, AirSim selects the first vehicle in settings as FPV vehicle.
-- `Cameras`: This element specifies camera settings for vehicle. The key in this element is name of the [available camera](image_apis.md#available_cameras) and the value is same as `CameraDefaults` as described above. For example, to change FOV for the front center camera to 120 degrees, you can use this for `Vehicles` setting:
-
-```json
-"Vehicles": {
-    "FishEyeDrone": {
-      "VehicleType": "SimpleFlight",
-      "Cameras": {
-        "front-center": {
-          "CaptureSettings": [
-            {
-              "ImageType": 0,
-              "FOV_Degrees": 120
-            }
-          ]
-        }
-      }
-    }
-}
-```
-
-### Using PX4
-By default we use [simple_flight](simple_flight.md) so you don't have to do separate HITL or SITL setups. We also support ["PX4"](px4_setup.md) for advanced users. To use PX4 with AirSim, you can use the following for `Vehicles` setting:
-
-```
-"Vehicles": {
-    "PX4": {
-      "VehicleType": "PX4Multirotor",
-    }
-}
-```
-
-#### Additional PX4 Settings
-
-The defaults for PX4 is to enable hardware-in-loop setup. There are various other settings available for PX4 as follows with their default values:
-
-```
-"Vehicles": {
-    "PX4": {
-      "VehicleType": "PX4Multirotor",
-
-      "LogViewerHostIp": "127.0.0.1",
-      "LogViewerPort": 14388,
-      "OffboardCompID": 1,
-      "OffboardSysID": 134,
-      "QgcHostIp": "127.0.0.1",
-      "QgcPort": 14550,
-      "SerialBaudRate": 115200,
-      "SerialPort": "*",
-      "SimCompID": 42,
-      "SimSysID": 142,
-      "SitlIp": "127.0.0.1",
-      "SitlPort": 14556,
-      "UdpIp": "127.0.0.1",
-      "UdpPort": 14560,
-      "UseSerial": true,
-      "VehicleCompID": 1,
-      "VehicleSysID": 135,
-      "Model": "Generic",
-      "LocalHostIp": "127.0.0.1"
-    }
-}
-```
-
-These settings define the MavLink SystemId and ComponentId for the Simulator (SimSysID, SimCompID), and for an optional external renderer (ExtRendererSysID, ExtRendererCompID)
-and the node that allows remote control of the drone from another app this is called the Air Control node (AirControlSysID, AirControlCompID).
-
-If you want the simulator to also talk to your ground control app (like QGroundControl) you can also set the UDP address for that in case you want to run
-that on a different machine (QgcHostIp,QgcPort).
-
-You can connect the simulator to the LogViewer app, provided in this repo, by setting the UDP address for that (LogViewerHostIp,LogViewerPort).
-
-And for each flying drone added to the simulator there is a named block of additional settings.  In the above you see the default name "PX4".   You can change this name from the Unreal Editor when you add a new BP_FlyingPawn asset.  You will see these properties grouped under the category "MavLink". The MavLink node for this pawn can be remote over UDP or it can be connected to a local serial port.  If serial then set UseSerial to true, otherwise set UseSerial to false and set the appropriate bard rate.  The default of 115200 works with Pixhawk version 2 over USB.
-
-## Other Settings
-
-### EngineSound
-To turn off the engine sound use [setting](settings.md) `"EngineSound": false`. Currently this setting applies only to car.
-
-### PawnPaths
-This allows you to specify your own vehicle pawn blueprints, for example, you can replace the default car in AirSim with your own car. Your vehicle BP can reside in Content folder of your own Unreal project (i.e. outside of AirSim plugin folder). For example, if you have a car BP located in file `Content\MyCar\MySedanBP.uasset` in your project then you can set `"DefaultCar": {"PawnBP":"Class'/Game/MyCar/MySedanBP.MySedanBP_C'"}`. The `XYZ.XYZ_C` is a special notation required to specify class for BP `XYZ`. Please note that your BP must be derived from CarPawn class. By default this is not the case but you can re-parent the BP using the "Class Settings" button in toolbar in UE editor after you open the BP and then choosing "Car Pawn" for Parent Class settings in Class Options. It's also a good idea to disable "Auto Possess Player" and "Auto Possess AI" as well as set AI Controller Class to None in BP details. Please make sure your asset is included for cooking in packaging options if you are creating binary.
-
-### PhysicsEngineName
-For cars, we support only PhysX for now (regardless of value in this setting). For multirotors, we support `"FastPhysicsEngine"` only.
-
-### LocalHostIp Setting
-Now when connecting to remote machines you may need to pick a specific Ethernet adapter to reach those machines, for example, it might be
-over Ethernet or over Wi-Fi, or some other special virtual adapter or a VPN.  Your PC may have multiple networks, and those networks might not
-be allowed to talk to each other, in which case the UDP messages from one network will not get through to the others.
-
-So the LocalHostIp allows you to configure how you are reaching those machines.  The default of 127.0.0.1 is not able to reach external machines, 
-this default is only used when everything you are talking to is contained on a single PC.
-
-### SpeedUnitFactor
-Applies a scale factor to the speed units displayed. Used in conjunction with SpeedUnitLabel.
-
-### SpeedUnitLabel
+# AirSim Settings
+
+## Where are Settings Stored?
+Windows: `Documents\AirSim`
+Linux: `~/Documents/AirSim`
+
+The file is in usual [json format](https://en.wikipedia.org/wiki/JSON). On first startup AirSim would create `settings.json` file with no settings. To avoid problems, always use ASCII format to save json file.
+
+## How to Chose Between Car and Multirotor?
+The default is to use multirotor. To use car simple set `"SimMode": "Car"` like this:
+
+```
+{
+  "SettingsVersion": 1.2,
+  "SimMode": "Car"
+}
+```
+
+To choose multirotor, set `"SimMode": "Multirotor"`. If you want to prompt user to select vehicle type then use `"SimMode": ""`.
+
+## Available Settings and Their Defaults
+Below are complete list of settings available along with their default values. If any of the settings is missing from json file, then default value is used. Some default values are simply specified as `""` which means actual value may be chosen based on the vehicle you are using. For example, `ViewMode` setting has default value `""` which translates to `"FlyWithMe"` for drones and `"SpringArmChase"` for cars.
+
+**WARNING:** Do not copy paste all of below in your settings.json. We strongly recommend adding only those settings that you don't want default values. Only required element is `"SettingsVersion"`.
+
+````json
+{
+  "SimMode": "",
+  "ClockType": "",
+  "ClockSpeed": 1,
+  "LocalHostIp": "127.0.0.1",
+  "RecordUIVisible": true,
+  "LogMessagesVisible": true,
+  "ViewMode": "",
+  "RpcEnabled": true,
+  "EngineSound": true,
+  "PhysicsEngineName": "",
+  "Recording": {
+    "RecordOnMove": false,
+    "RecordInterval": 0.05,
+    "Cameras": [
+        { "CameraName": "0", "ImageType": 0, "PixelsAsFloat": false, "Compress": true }
+    ]
+  },
+  "CameraDefaults": {
+    "CaptureSettings": [
+      {
+        "ImageType": 0,
+        "Width": 256,
+        "Height": 144,
+        "FOV_Degrees": 90,
+        "AutoExposureSpeed": 100,
+        "AutoExposureBias": 0,
+        "AutoExposureMaxBrightness": 0.64,
+        "AutoExposureMinBrightness": 0.03,
+        "MotionBlurAmount": 0,
+        "TargetGamma": 1.0,
+        "ProjectionMode": "",
+        "OrthoWidth": 5.12
+      }
+    ],
+    "NoiseSettings": [
+      {
+        "Enabled": false,
+        "ImageType": 0,
+
+        "RandContrib": 0.2,
+        "RandSpeed": 100000.0,
+        "RandSize": 500.0,
+        "RandDensity": 2,
+
+        "HorzWaveContrib":0.03,			
+        "HorzWaveStrength": 0.08,
+        "HorzWaveVertSize": 1.0,
+        "HorzWaveScreenSize": 1.0,
+        
+        "HorzNoiseLinesContrib": 1.0,
+        "HorzNoiseLinesDensityY": 0.01,
+        "HorzNoiseLinesDensityXY": 0.5,
+        
+        "HorzDistortionContrib": 1.0,
+        "HorzDistortionStrength": 0.002
+      }
+    ],
+    "Gimbal": {
+      "Stabilization": 0,
+      "Pitch": NaN, "Roll": NaN, "Yaw": NaN
+    }
+    "X": NaN, "Y": NaN, "Z": NaN,
+    "Pitch": NaN, "Roll": NaN, "Yaw": NaN    
+  },
+  "OriginGeopoint": {
+    "Latitude": 47.641468,
+    "Latitude": -122.140165,
+    "Altitude": 122
+  },
+  "TimeOfDay": {
+    "Enabled": false,
+    "StartDateTime": "",
+    "CelestialClockSpeed": 1,
+    "StartDateTimeDst": false,
+    "UpdateIntervalSecs": 60
+  },
+  "SubWindows": [
+    {"WindowID": 0, "CameraName": "0", "ImageType": 3, "Visible": false},
+    {"WindowID": 1, "CameraName": "0", "ImageType": 5, "Visible": false},
+    {"WindowID": 2, "CameraName": "0", "ImageType": 0, "Visible": false}    
+  ],
+  "SegmentationSettings": {
+    "InitMethod": "",
+    "MeshNamingMethod": "",
+    "OverrideExisting": false
+  },
+  "PawnPaths": {
+    "BareboneCar": {"PawnBP": "Class'/AirSim/VehicleAdv/Vehicle/VehicleAdvPawn.VehicleAdvPawn_C'"},
+    "DefaultCar": {"PawnBP": "Class'/AirSim/VehicleAdv/SUV/SuvCarPawn.SuvCarPawn_C'"},
+    "DefaultQuadrotor": {"PawnBP": "Class'/AirSim/Blueprints/BP_FlyingPawn.BP_FlyingPawn_C'"},
+    "DefaultComputerVision": {"PawnBP": "Class'/AirSim/Blueprints/BP_ComputerVisionPawn.BP_ComputerVisionPawn_C'"}
+  },
+  "Vehicles":
+    "SimpleFlight": {
+      "VehicleType": "SimpleFlight",
+      "DefaultVehicleState": "Armed",
+      "AutoCreate": true,
+      "PawnPath": "",
+      "EnableCollisionPassthrogh": false,
+      "EnableCollisions": true,
+      "AllowAPIAlways": true,
+      "RC": {
+        "RemoteControlID": 0,
+        "AllowAPIWhenDisconnected": false
+      },
+      "Cameras": {   
+        //same elements as CameraDefaults above, key as name
+      },
+      "X": NaN, "Y": NaN, "Z": NaN,
+      "Pitch": NaN, "Roll": NaN, "Yaw": NaN
+    },
+    "PhysXCar": {
+      "VehicleType": "PhysXCar",
+      "DefaultVehicleState": "",
+      "AutoCreate": true,
+      "PawnPath": "",
+      "EnableCollisionPassthrogh": false,
+      "EnableCollisions": true,
+      "RC": {
+        "RemoteControlID": -1
+      },
+      "Cameras": {   
+        //same elements as CameraDefaults above, key as name
+      },
+      "X": NaN, "Y": NaN, "Z": NaN,
+      "Pitch": NaN, "Roll": NaN, "Yaw": NaN      
+    },
+	"SpeedUnitFactor": 1.0,
+	"SpeedUnitLabel": "m/s"
+  }
+}
+````
+
+## SimMode
+SimMode determines which simulation mode will be used. Below are currently supported values: 
+- `""`: prompt user to select vehicle type multirotor or car
+- `"Multirotor"`: Use multirotor simulation
+- `"Car"`: Use car simulation
+- `"ComputerVision"`: Use only camera, no vehicle or physics
+
+## ViewMode 
+The ViewMode determines which camera to use as default and how camera will follow the vehicle. For multirotors, the default ViewMode is `"FlyWithMe"` while for cars the default ViewMode is `"SpringArmChase"`.
+
+* `FlyWithMe`: Chase the vehicle from behind with 6 degrees of freedom
+* `GroundObserver`: Chase the vehicle from 6' above the ground but with full freedom in XY plane.
+* `Fpv`: View the scene from front camera of vehicle
+* `Manual`: Don't move camera automatically. Use arrow keys and ASWD keys for move camera manually.
+* `SpringArmChase`: Chase the vehicle with camera mounted on (invisible) arm that is attached to the vehicle via spring (so it has some latency in movement).
+* `NoDisplay`: This will freeze rendering for main screen however rendering for subwindows, recording and APIs remain active. This mode is useful to save resources in "headless" mode where you are only interested in getting images and don't care about what gets rendered on main screen. This may also improve FPS for recording images.
+
+## TimeOfDay
+This setting controls the position of Sun in the environment. By default `Enabled` is false which means Sun's position is left at whatever was the default in the environment and it doesn't change over the time. If `Enabled` is true then Sun position is computed using longitude, latitude and altitude specified in `OriginGeopoint` section for the date specified in `StartDateTime` in the string format as `%Y-%m-%d %H:%M:%S`, for example, `2018-02-12 15:20:00`. If this string is empty then current date and time is used. If `StartDateTimeDst` is true then we adjust for day light savings time. The Sun's position is then continuously updated at the interval specified in `UpdateIntervalSecs`. In some cases, it might be desirable to have celestial clock run faster or slower than simulation clock. This can be specified using `CelestialClockSpeed`, for example, value 100 means for every 1 second of simulation clock, Sun's position is advanced by 100 seconds so Sun will move in sky much faster.
+
+## OriginGeopoint
+This setting specifies the latitude, longitude and altitude of the Player Start component placed in the Unreal environment. The vehicle's home point is computed using this transformation. Note that all coordinates exposed via APIs are using NED system in SI units which means each vehicle starts at (0, 0, 0) in NED system. Time of Day settings are computed for geographical coordinates specified in `OriginGeopoint`.
+
+## SubWindows
+This setting determines what is shown in each of 3 subwindows which are visible when you press 0 key. The WindowsID can be 0 to 2, CameraName is any [available camera](image_apis.md#available_cameras) on the vehicle. ImageType integer value determines what kind of image gets shown according to [ImageType enum](image_apis.md#available-imagetype). For example, for car vehicles below shows driver view, front bumper view and rear view as scene, depth and surface normals respectively.
+```
+  "SubWindows": [
+    {"WindowID": 0, "ImageType": 0, "CameraName": "3", "Visible": true},
+    {"WindowID": 1, "ImageType": 3, "CameraName": "0", "Visible": true},
+    {"WindowID": 2, "ImageType": 6, "CameraName": "4", "Visible": true}
+  ]
+```
+## Recording
+The recording feature allows you to record data such as position, orientation, velocity along with the captured image at specified intervals. You can start recording by pressing red Record button on lower right or the R key. The data is stored in the `Documents\AirSim` folder, in a time stamped subfolder for each recording session, as tab separated file.
+
+* `RecordInterval`: specifies minimal interval in seconds between capturing two images.
+* `RecordOnMove`: specifies that do not record frame if there was vehicle's position or orientation hasn't changed.
+* `Cameras`: this element controls which cameras are used to capture images. By default scene image from camera 0 is recorded as compressed png format. This setting is json array so you can specify multiple cameras to capture images, each with potentially different [image types](settings.md#image-capture-settings). When PixelsAsFloat is true, image is saved as [pfm](pfm.md) file instead of png file.
+
+## ClockSpeed
+This setting allows you to set the speed of simulation clock with respect to wall clock. For example, value of 5.0 would mean simulation clock has 5 seconds elapsed when wall clock has 1 second elapsed (i.e. simulation is running faster). The value of 0.1 means that simulation clock is 10X slower than wall clock. The value of 1 means simulation is running in real time. It is important to realize that quality of simulation may decrease as the simulation clock runs faster. You might see artifacts like object moving past obstacles because collision is not detected. However slowing down simulation clock (i.e. values < 1.0) generally improves the quality of simulation.
+
+## Segmentation Settings
+The `InitMethod` determines how object IDs are initialized at startup to generate [segmentation](image_apis.md#segmentation). The value "" or "CommonObjectsRandomIDs" (default) means assign random IDs to each object at startup. This will generate segmentation view with random colors assign to each object. The value "None" means don't initialize object IDs. This will cause segmentation view to have single solid colors. This mode is useful if you plan to set up object IDs using [APIs](image_apis.md#segmentation) and it can save lot of delay at startup for large environments like CityEnviron.
+
+ If `OverrideExisting` is false then initialization does not alter non-zero object IDs already assigned otherwise it does.
+
+ If `MeshNamingMethod` is "" or "OwnerName" then we use mesh's owner name to generate random hash as object IDs. If its "StaticMeshName" then we use static mesh's name to generate random hash as object IDs. Note that it is not possible to tell individual instances of the same static mesh apart this way, but the names are often more intuitive.
+
+## Camera Settings
+The `CameraDefaults` element at root level specifies defaults used for all cameras. These defaults can be overridden for individual camera in `Cameras` element inside `Vehicles` as described later.
+
+### Note on ImageType element
+The `ImageType` element in JSON array determines which image type that settings applies to. The valid values are described in [ImageType section](image_apis.md#available-imagetype). In addition, we also support special value `ImageType: -1` to apply the settings to external camera (i.e. what you are looking at on the screen).
+
+For example, `CaptureSettings` element is json array so you can add settings for multiple image types easily.
+
+### CaptureSettings
+The `CaptureSettings` determines how different image types such as scene, depth, disparity, surface normals and segmentation views are rendered. The Width, Height and FOV settings should be self explanatory. The AutoExposureSpeed decides how fast eye adaptation works. We set to generally high value such as 100 to avoid artifacts in image capture. Similarly we set MotionBlurAmount to 0 by default to avoid artifacts in ground truth images. The `ProjectionMode` decides the projection used by the capture camera and can take value "perspective" (default) or "orthographic". If projection mode is "orthographic" then `OrthoWidth` determines width of projected area captured in meters.
+
+For explanation of other settings, please see [this article](https://docs.unrealengine.com/latest/INT/Engine/Rendering/PostProcessEffects/AutomaticExposure/). 
+
+### NoiseSettings
+The `NoiseSettings` allows to add noise to the specified image type with a goal of simulating camera sensor noise, interference and other artifacts. By default no noise is added, i.e., `Enabled: false`. If you set `Enabled: true` then following different types of noise and interference artifacts are enabled, each can be further tuned using setting. The noise effects are implemented as shader created as post processing material in Unreal Engine called [CameraSensorNoise](https://github.com/Microsoft/AirSim/blob/master/Unreal/Plugins/AirSim/Content/HUDAssets/CameraSensorNoise.uasset).
+
+Demo of camera noise and interference simulation:
+
+[![AirSim Drone Demo Video](images/camera_noise_demo.png)](https://youtu.be/1BeCEZmQyp0)
+
+#### Random noise
+This adds random noise blobs with following parameters.
+* `RandContrib`: This determines blend ratio of noise pixel with image pixel, 0 means no noise and 1 means only noise.
+* `RandSpeed`: This determines how fast noise fluctuates, 1 means no fluctuation and higher values like 1E6 means full fluctuation.
+* `RandSize`: This determines how coarse noise is, 1 means every pixel has its own noise while higher value means more than 1 pixels share same noise value.
+* `RandDensity`: This determines how many pixels out of total will have noise, 1 means all pixels while higher value means lesser number of pixels (exponentially).
+
+#### Horizontal bump distortion
+This adds horizontal bumps / flickering / ghosting effect.
+* `HorzWaveContrib`: This determines blend ratio of noise pixel with image pixel, 0 means no noise and 1 means only noise.
+* `HorzWaveStrength`: This determines overall strength of the effect.
+* `HorzWaveVertSize`: This determines how many vertical pixels would be effected by the effect.
+* `HorzWaveScreenSize`: This determines how much of the screen is effected by the effect.
+
+#### Horizontal noise lines
+This adds regions of noise on horizontal lines.
+* `HorzNoiseLinesContrib`: This determines blend ratio of noise pixel with image pixel, 0 means no noise and 1 means only noise.
+* `HorzNoiseLinesDensityY`: This determines how many pixels in horizontal line gets affected.
+* `HorzNoiseLinesDensityXY`: This determines how many lines on screen gets affected.
+
+#### Horizontal line distortion
+This adds fluctuations on horizontal line.
+* `HorzDistortionContrib`: This determines blend ratio of noise pixel with image pixel, 0 means no noise and 1 means only noise.
+* `HorzDistortionStrength`: This determines how large is the distortion.
+
+### Gimbal
+The `Gimbal` element allows to freeze camera orientation for pitch, roll and/or yaw. This setting is ignored unless `ImageType` is -1. The `Stabilization` is defaulted to 0 meaning no gimbal i.e. camera orientation changes with body orientation on all axis. The value of 1 means full stabilization. The value between 0 to 1 acts as a weight for fixed angles specified (in degrees, in world-frame) in `Pitch`, `Roll` and `Yaw` elements and orientation of the vehicle body. When any of the angles is omitted from json or set to NaN, that angle is not stabilized (i.e. it moves along with vehicle body).
+
+## Vehicles Settings
+Each simulation mode will go through the list of vehicles specified in this setting and create the ones that has `"AutoCreate": true`. Each vehicle specified in this setting has key which becomes the name of the vehicle. If `"Vehicles"` element is missing then this list is populated with default car named "PhysXCar" and default multirotor named "SimpleFlight".
+
+### Common Vehicle Setting
+- `VehicleType`: This could be either `PhysXCar`, `SimpleFlight`, `PX4Multirotor` or `ComputerVision`. There is no default value therefore this element must be specified.
+- `PawnPath`: This allows to override the pawn blueprint to use for the vehicle. For example, you may create new pawn blueprint derived from ACarPawn for a warehouse robot in your own project outside the AirSim code and then specify its path here. See also [PawnPaths](#PawnPaths).
+- `DefaultVehicleState`: Possible value for multirotors is `Armed` or `Disarmed`.
+- `AutoCreate`: If true then this vehicle would be spawned (if supported by selected sim mode).
+- `RC`: This sub-element allows to specify which remote controller to use for vehicle using `RemoteControlID`. The value of -1 means use keyboard (not supported yet for multirotors). The value >= 0 specifies one of many remote controllers connected to the system. The list of available RCs can be seen in Game Controllers panel in Windows, for example.
+- `X, Y, Z, Yaw, Roll, Pitch`: These elements allows you to specify the initial position and orientation of the vehicle. Position is in NED coordinates in SI units with origin set to Player Start location in Unreal environment. The orientation is specified in degrees.
+- `IsFpvVehicle`: This setting allows to specify which vehicle camera will follow and the view that will be shown when ViewMode is set to Fpv. By default, AirSim selects the first vehicle in settings as FPV vehicle.
+- `Cameras`: This element specifies camera settings for vehicle. The key in this element is name of the [available camera](image_apis.md#available_cameras) and the value is same as `CameraDefaults` as described above. For example, to change FOV for the front center camera to 120 degrees, you can use this for `Vehicles` setting:
+
+```json
+"Vehicles": {
+    "FishEyeDrone": {
+      "VehicleType": "SimpleFlight",
+      "Cameras": {
+        "front-center": {
+          "CaptureSettings": [
+            {
+              "ImageType": 0,
+              "FOV_Degrees": 120
+            }
+          ]
+        }
+      }
+    }
+}
+```
+
+### Using PX4
+By default we use [simple_flight](simple_flight.md) so you don't have to do separate HITL or SITL setups. We also support ["PX4"](px4_setup.md) for advanced users. To use PX4 with AirSim, you can use the following for `Vehicles` setting:
+
+```
+"Vehicles": {
+    "PX4": {
+      "VehicleType": "PX4Multirotor",
+    }
+}
+```
+
+#### Additional PX4 Settings
+
+The defaults for PX4 is to enable hardware-in-loop setup. There are various other settings available for PX4 as follows with their default values:
+
+```
+"Vehicles": {
+    "PX4": {
+      "VehicleType": "PX4Multirotor",
+
+      "LogViewerHostIp": "127.0.0.1",
+      "LogViewerPort": 14388,
+      "OffboardCompID": 1,
+      "OffboardSysID": 134,
+      "QgcHostIp": "127.0.0.1",
+      "QgcPort": 14550,
+      "SerialBaudRate": 115200,
+      "SerialPort": "*",
+      "SimCompID": 42,
+      "SimSysID": 142,
+      "SitlIp": "127.0.0.1",
+      "SitlPort": 14556,
+      "UdpIp": "127.0.0.1",
+      "UdpPort": 14560,
+      "UseSerial": true,
+      "VehicleCompID": 1,
+      "VehicleSysID": 135,
+      "Model": "Generic",
+      "LocalHostIp": "127.0.0.1"
+    }
+}
+```
+
+These settings define the MavLink SystemId and ComponentId for the Simulator (SimSysID, SimCompID), and for an optional external renderer (ExtRendererSysID, ExtRendererCompID)
+and the node that allows remote control of the drone from another app this is called the Air Control node (AirControlSysID, AirControlCompID).
+
+If you want the simulator to also talk to your ground control app (like QGroundControl) you can also set the UDP address for that in case you want to run
+that on a different machine (QgcHostIp,QgcPort).
+
+You can connect the simulator to the LogViewer app, provided in this repo, by setting the UDP address for that (LogViewerHostIp,LogViewerPort).
+
+And for each flying drone added to the simulator there is a named block of additional settings.  In the above you see the default name "PX4".   You can change this name from the Unreal Editor when you add a new BP_FlyingPawn asset.  You will see these properties grouped under the category "MavLink". The MavLink node for this pawn can be remote over UDP or it can be connected to a local serial port.  If serial then set UseSerial to true, otherwise set UseSerial to false and set the appropriate bard rate.  The default of 115200 works with Pixhawk version 2 over USB.
+
+## Other Settings
+
+### EngineSound
+To turn off the engine sound use [setting](settings.md) `"EngineSound": false`. Currently this setting applies only to car.
+
+### PawnPaths
+This allows you to specify your own vehicle pawn blueprints, for example, you can replace the default car in AirSim with your own car. Your vehicle BP can reside in Content folder of your own Unreal project (i.e. outside of AirSim plugin folder). For example, if you have a car BP located in file `Content\MyCar\MySedanBP.uasset` in your project then you can set `"DefaultCar": {"PawnBP":"Class'/Game/MyCar/MySedanBP.MySedanBP_C'"}`. The `XYZ.XYZ_C` is a special notation required to specify class for BP `XYZ`. Please note that your BP must be derived from CarPawn class. By default this is not the case but you can re-parent the BP using the "Class Settings" button in toolbar in UE editor after you open the BP and then choosing "Car Pawn" for Parent Class settings in Class Options. It's also a good idea to disable "Auto Possess Player" and "Auto Possess AI" as well as set AI Controller Class to None in BP details. Please make sure your asset is included for cooking in packaging options if you are creating binary.
+
+### PhysicsEngineName
+For cars, we support only PhysX for now (regardless of value in this setting). For multirotors, we support `"FastPhysicsEngine"` only.
+
+### LocalHostIp Setting
+Now when connecting to remote machines you may need to pick a specific Ethernet adapter to reach those machines, for example, it might be
+over Ethernet or over Wi-Fi, or some other special virtual adapter or a VPN.  Your PC may have multiple networks, and those networks might not
+be allowed to talk to each other, in which case the UDP messages from one network will not get through to the others.
+
+So the LocalHostIp allows you to configure how you are reaching those machines.  The default of 127.0.0.1 is not able to reach external machines, 
+this default is only used when everything you are talking to is contained on a single PC.
+
+### SpeedUnitFactor
+Applies a scale factor to the speed units displayed. Used in conjunction with SpeedUnitLabel.
+
+### SpeedUnitLabel
 Specifies the units for speed that are displayed.  Used in conjunction with SpeedUnitFactor.